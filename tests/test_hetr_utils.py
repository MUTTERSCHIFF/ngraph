--- conflicted
+++ resolved
@@ -83,7 +83,7 @@
     ax_b = ng.make_axis(length=15, name='B')
     axes = ng.make_axes([ax_a, ax_b])
 
-    parallel_metadata = dict(parallel=ax_b, device_id=(0, 1),
+    parallel_metadata = dict(parallel=ax_a, device_id=(0, 1),
                              transformer=None, host_transformer=None, device=None)
     with ng.metadata(transformer='cpu0'):
         with ng.metadata(**parallel_metadata):
@@ -115,6 +115,7 @@
     assert set([scatter_send_x]) == set(scatter_recv_a.all_deps)
     assert set([scatter_send_x, gather_send_x_plus_one_a]) == \
         set(gather_recv_x_plus_one_a.all_deps)
+
 
 def assert_axes_eq_len(expected_axes, actual_axes):
     for exp, act in zip(expected_axes, actual_axes):
@@ -161,37 +162,10 @@
 
 def test_scatter_gather_node_axes(config):
     t = config
-  
+
     with ng.metadata(device=None, device_id='0', transformer='cpu0', host_transformer=None):
         from_node = ng.placeholder(axes=t['axes'])
         to_node = ng.placeholder(axes=t['axes'])
-<<<<<<< HEAD
-        to_node.metadata['device'] = None
-        to_node.metadata['device_id'] = t['device_id']
-        to_node.metadata['transformer'] = None
-        to_node.metadata['parallel'] = t['parallel_axis']
-        to_node.metadata['host_transformer'] = None
-
-        gather_send_op = GatherSendOp(from_node=from_node)
-        assert t['axes'] == gather_send_op.axes
-
-        gather_recv_op = GatherRecvOp(from_node=from_node,
-                                      to_node=to_node,
-                                      send_node=gather_send_op)
-        assert t['axes'] == gather_recv_op.axes
-        assert t['slices'] == gather_recv_op.slices
-
-        scatter_send_op = ScatterSendOp(from_node=from_node,
-                                        to_node=to_node)
-        assert t['axes'] == scatter_send_op.axes
-        assert t['slices'] == scatter_send_op.slices
-
-        scatter_recv_op = ScatterRecvOp(to_node=to_node,
-                                        send_node=scatter_send_op)
-        assert t['axes'] == scatter_recv_op.axes
-
-# todo def test_clone_graph():
-=======
 
     with ng.metadata(device=None, device_id=t['device_id'], transformer=None,
                      parallel=t['parallel_axis'], host_transformer=None):
@@ -204,6 +178,7 @@
 
     scatter_recv_op = ScatterRecvOp(to_node=par_node,
                                     send_node=scatter_send_op)
+
 
     for sct_a, a in zip(scatter_recv_op.axes, t['axes']):
         if sct_a == t['parallel_axis']:
@@ -221,4 +196,6 @@
 
     assert t['slices'] == gather_recv_op.slices
 
->>>>>>> 3f9506e5
+
+
+# todo def test_clone_graph():