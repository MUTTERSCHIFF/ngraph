--- conflicted
+++ resolved
@@ -15,19 +15,14 @@
 import numpy as np
 from ngraph.op_graph.op_graph import TensorValueOp
 from ngraph.factory.comm_node_factory import get_comm_pattern
-<<<<<<< HEAD
 from ngraph.op_graph.comm_nodes import calculate_scatter_axes, \
     CPUQueueBroadcastSendOp, CPUQueueBroadcastRecvOp
 from multiprocessing import Process, Manager
-=======
-from ngraph.op_graph.comm_nodes import calculate_scatter_axes
 from ngraph.frontends.neon import UniformInit
->>>>>>> c97cdcf8
 from contextlib import closing
 import ngraph as ng
 import ngraph.transformers as ngt
 import pytest
-import numpy as np
 
 
 ax_A = ng.make_axis(length=10, name='A')
@@ -117,19 +112,18 @@
         'gather'
     ),
     (
-<<<<<<< HEAD
         TensorValueOp(ng.placeholder([ax_A, ax_B]),
                       metadata=dict(device='cpu', device_id='0', transformer='cpu0')),
         ng.Op(metadata=dict(device='cpu', device_id=('1', '2'), parallel=None,
                             transformer=['cpu1', 'cpu2'])),
         'broadcast'
-=======
+    ),
+    (
         ng.Op(metadata=dict(device='cpu', device_id=('1', '2'), parallel=ax_C,
                             transformer=['cpu1', 'cpu2'], reduce_func='mean')),
         ng.Op(metadata=dict(device='cpu', device_id=('1', '2'), parallel=ax_C,
                             transformer=['cpu1', 'cpu2'])),
         'allreduce'
->>>>>>> c97cdcf8
     ),
 ])
 def test_get_node_type(from_node, to_node, expected_type):
@@ -138,7 +132,6 @@
 
 @pytest.mark.parametrize('config', [
     {
-<<<<<<< HEAD
         'sender_index': 0,
         'device_ids': ['0', '1', '2'],
         'x_input': [1., 2., 3., 4., 5., 6.],
@@ -210,7 +203,10 @@
             results.append(active_processes[i].get_result().tolist())
 
     np.testing.assert_array_equal(results, c['expected_results'])
-=======
+
+
+@pytest.mark.parametrize('config', [
+    {
         'input': 36,
         'func': 'mean',
         'device_id': (1, 2),
@@ -284,5 +280,4 @@
         out_comp = hetr.computation([update], X)
         result = out_comp(c['input'])
 
-        np.testing.assert_array_equal(result, c['expected_result'])
->>>>>>> c97cdcf8
+        np.testing.assert_array_equal(result, c['expected_result'])