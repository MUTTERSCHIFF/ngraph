# ----------------------------------------------------------------------------
# Copyright 2016 Nervana Systems Inc.
# Licensed under the Apache License, Version 2.0 (the "License");
# you may not use this file except in compliance with the License.
# You may obtain a copy of the License at
#
#      http://www.apache.org/licenses/LICENSE-2.0
#
# Unless required by applicable law or agreed to in writing, software
# distributed under the License is distributed on an "AS IS" BASIS,
# WITHOUT WARRANTIES OR CONDITIONS OF ANY KIND, either express or implied.
# See the License for the specific language governing permissions and
# limitations under the License.
# ----------------------------------------------------------------------------
# set empty to prevent any implicit rules from firing.
.SUFFIXES:

# Extract Python version
PY := $(shell python --version 2>&1  | cut -c8)
ifeq ($(PY), 2)
	PYLINT3K_ARGS := --disable=no-absolute-import,setslice-method,getslice-method,nonzero-method
else
	PYLINT3K_ARGS :=
endif

# style checking related
STYLE_CHECK_OPTS :=
STYLE_CHECK_DIRS := ngraph tests examples benchmarks

# pytest options
<<<<<<< HEAD
TEST_OPTS := --timeout=600 --cov=ngraph
TEST_DIRS := tests/ ngraph/frontends/tensorflow/tests/ ngraph/frontends/neon/tests/
TEST_DIRS_FLEX := tests/
=======
TEST_OPTS := --timeout=800 --cov=ngraph --timeout_method=thread
TEST_DIRS := tests/
TEST_DIRS_SERIAL := serial_tests/
TEST_DIRS_FLEX := flex_tests/ tests/ serial_tests/
TEST_DIRS_NEON := ngraph/frontends/neon/tests
TEST_DIRS_TENSORFLOW := ngraph/frontends/tensorflow/tests
>>>>>>> 45ec02d9
TEST_DIRS_CAFFE2 := ngraph/frontends/caffe2/tests
TEST_DIRS_MXNET := ngraph/frontends/mxnet/tests
TEST_DIRS_CNTK := ngraph/frontends/cntk/tests
TEST_DIRS_INTEGRATION := integration_tests/

# this variable controls where we publish Sphinx docs to
DOC_DIR := doc
DOC_PUB_RELEASE_PATH := $(DOC_PUB_PATH)/$(RELEASE)

.PHONY: env default install install_all uninstall uninstall_all clean test testflex style lint lint3k check doc viz_prepare

default: install

install:
	pip install -U pip
	# cython added separately due to h5py dependency ordering bug.  See:
	# https://github.com/h5py/h5py/issues/535
	pip install cython==0.23.1
	pip install -r requirements.txt
	pip install -e .

install_all: gpu_prepare test_prepare examples_prepare doc_prepare install
	# viz_prepare is ignored since it requires installation of system package

gpu_prepare:
	pip install -r gpu_requirements.txt > /dev/null 2>&1

test_prepare:
	pip install -r test_requirements.txt > /dev/null 2>&1

examples_prepare:
	pip install -r examples_requirements.txt > /dev/null 2>&1

doc_prepare:
	pip install -r doc_requirements.txt > /dev/null 2>&1

# for internal use only
# the private autoflex repo is expected to be installed in ../autoflex
# update the pip install command below to reference the path to the autoflex directory
autoflex_prepare:
	@echo
	@echo Attempting to update autoflex to the latest version in ../autoflex
	pip install ../autoflex --upgrade

uninstall:
	pip uninstall -y ngraph
	pip uninstall -r requirements.txt

uninstall_all: uninstall
	pip uninstall -r gpu_requirements.txt -r test_requirements.txt \
	-r examples_requirements.txt -r doc_requirements.txt -r viz_requirements.txt

clean:
	find . -name "*.py[co]" -type f -delete
	find . -name "__pycache__" -type d -delete
	rm -f .coverage .coverage.*
	rm -rf ngraph.egg-info
	@echo

test_all_transformers: test_cpu test_hetr test_gpu test_flex

test_flex: gpu_prepare test_prepare clean
	@echo
	@echo The autoflex package is required for flex testing ...
	@echo WARNING: flex tests will report the following error if autoflex has not been installed:
	@echo
	@echo "     py.test: error: argument --transformer: invalid choice: 'flexgpu' \
	(choose from 'cpu', 'gpu', 'hetr')"
	@echo
	@echo "In case of test failures, clone the private autoflex repo in ../autoflex and execute \
	make autoflex_prepare"
	@echo
	@echo Running flex unit tests...
	py.test --boxed --transformer flexgpu -m "transformer_dependent and not flex_disabled \
	or flex_only" --junit-xml=testout_test_flex_$(PY).xml --timeout=1200 --cov=ngraph \
	$(TEST_DIRS_FLEX)
	coverage xml -i -o coverage_test_flex_$(PY).xml

test_mkldnn: export PYTHONHASHSEED=0
test_mkldnn: export MKL_TEST_ENABLE=1
test_mkldnn: export LD_PRELOAD=./mkldnn_engine.so
test_mkldnn: test_prepare clean
test_mkldnn:
	@echo Running unit tests for core and cpu transformer tests...
	py.test -m "not hetr_only and not flex_only" --boxed \
	--junit-xml=testout_test_cpu_$(PY).xml \
	$(TEST_OPTS) $(TEST_DIRS) $(TEST_DIRS_SERIAL)
	@echo Running unit tests for hetr dependent transformer tests...
<<<<<<< HEAD
	py.test --transformer hetr -m "transformer_dependent and not flex_only or hetr_only" --boxed \
=======
	py.test --transformer hetr -m "transformer_dependent or hetr_only" --boxed \
>>>>>>> 45ec02d9
	--junit-xml=testout_test_hetr_$(PY).xml \
	--cov-append \
	$(TEST_OPTS) $(TEST_DIRS)
	coverage xml -i -o coverage_test_cpu_$(PY).xml

test_cpu: export PYTHONHASHSEED=0
test_cpu: test_prepare clean
	echo Running unit tests for core and cpu transformer tests...
	py.test -m "not hetr_only and not flex_only" --boxed \
	--junit-xml=testout_test_cpu_$(PY).xml \
	$(TEST_OPTS) $(TEST_DIRS)
	coverage xml -i -o coverage_test_cpu_$(PY).xml

test_gpu: export PYTHONHASHSEED=0
test_gpu: gpu_prepare test_prepare clean
	echo Running unit tests for gpu dependent transformer tests...
	py.test --transformer hetr -m "hetr_gpu_only" \
	--boxed \
	--junit-xml=testout_test_gpu_hetr_only_$(PY).xml \
	$(TEST_OPTS) $(TEST_DIRS)
<<<<<<< HEAD
	py.test --transformer gpu -m "transformer_dependent and not flex_only" --boxed \
=======
	py.test --transformer gpu -m "transformer_dependent" \
	--boxed -n auto \
>>>>>>> 45ec02d9
	--junit-xml=testout_test_gpu_tx_dependent_$(PY).xml \
	--cov-append \
	$(TEST_OPTS) $(TEST_DIRS) $(TEST_DIRS_NEON) $(TEST_DIRS_TENSORFLOW)
	py.test --transformer gpu -m "transformer_dependent" \
	--boxed \
	--junit-xml=testout_test_gpu_tx_dependent_serial_$(PY).xml \
	--cov-append \
	$(TEST_OPTS) $(TEST_DIRS_SERIAL)
	coverage xml -i -o coverage_test_gpu_$(PY).xml

test_hetr: export PYTHONHASHSEED=0
test_hetr: test_prepare clean
	echo Running unit tests for hetr dependent transformer tests...
	py.test --transformer hetr -m "transformer_dependent and not flex_only or hetr_only" --boxed \
	--junit-xml=testout_test_hetr_$(PY).xml \
	$(TEST_OPTS) $(TEST_DIRS) $(TEST_DIRS_SERIAL) $(TEST_DIRS_NEON) $(TEST_DIRS_TENSORFLOW)
	coverage xml -i -o coverage_test_hetr_$(PY).xml

test_mxnet: test_prepare clean
	echo Running unit tests for mxnet frontend...
	py.test --cov=ngraph \
	--junit-xml=testout_test_mxnet_$(PY).xml \
	$(TEST_OPTS) $(TEST_DIRS_MXNET)
	coverage xml -i coverage_test_mxnet_$(PY).xml

test_cntk: test_prepare clean
	echo Running unit tests for cntk frontend...
	py.test --cov=ngraph --junit-xml=testout.xml $(TEST_OPTS) $(TEST_DIRS_CNTK)
	coverage xml -i

test_integration: test_prepare clean
	echo Running integration tests...
	py.test --junit-xml=testout_test_integration__$(PY).xml \
	$(TEST_OPTS) $(TEST_DIRS_INTEGRATION)
	coverage xml -i coverage_test_integration_$(PY).xml

examples: examples_prepare
	for file in `find examples -type f -executable`; do echo Running $$file... ; ./$$file ; done

gpu_examples: examples_prepare gpu_prepare
	for file in `find examples -type f -executable | grep -v hetr`; do echo Running $$file... ; ./$$file -b gpu; done

style: test_prepare
	flake8 --output-file style.txt --tee $(STYLE_CHECK_OPTS) $(STYLE_CHECK_DIRS)
	pylint --reports=n --output-format=colorized --py3k $(PYLINT3K_ARGS) --ignore=.venv *

lint: test_prepare
	pylint --output-format=colorized ngraph

lint3k:
	pylint --py3k $(PYLINT3K_ARGS) --ignore=.venv *

check: test_prepare
	echo "Running style checks.  Number of style errors is... "
	-flake8 --count $(STYLE_CHECK_OPTS) $(STYLE_CHECK_DIRS) \
	 > /dev/null
	echo
	echo "Number of missing docstrings is..."
	-pylint --disable=all --enable=missing-docstring -r n \
	 ngraph | grep "^C" | wc -l
	echo
	echo "Running unit tests..."
	-py.test $(TEST_DIRS) | tail -1 | cut -f 2,3 -d ' '
	echo

fixstyle: autopep8

autopep8:
	autopep8 -a -a --global-config setup.cfg --in-place `find . -name \*.py`
	echo run "git diff" to see what may need to be checked in and "make style" to see what work remains

doc: doc_prepare
	$(MAKE) -C $(DOC_DIR) clean
	$(MAKE) -C $(DOC_DIR) html
	echo "Documentation built in $(DOC_DIR)/build/html"
	echo

publish_doc: doc
ifneq (,$(DOC_PUB_HOST))
	-cd $(DOC_DIR)/build/html && \
		rsync -avz -essh --perms --chmod=ugo+rX . \
		$(DOC_PUB_USER)$(DOC_PUB_HOST):$(DOC_PUB_RELEASE_PATH)
	-ssh $(DOC_PUB_USER)$(DOC_PUB_HOST) \
		'rm -f $(DOC_PUB_PATH)/latest && \
		 ln -sf $(DOC_PUB_RELEASE_PATH) $(DOC_PUB_PATH)/latest'
else
	echo "Can't publish.  Ensure DOC_PUB_HOST, DOC_PUB_USER, DOC_PUB_PATH set"
endif

release: check
	echo "Bump version number in setup.py"
	vi setup.py
	echo "Bump version number in doc/source/conf.py"
	vi doc/source/conf.py
	echo "Update ChangeLog"
	vi ChangeLog
	echo "TODO (manual steps): release on github and update docs with 'make publish_doc'"
	echo

UNAME=$(shell uname)
viz_prepare:
ifeq ("$(UNAME)", "Darwin")
	brew install graphviz
else ifeq ("$(UNAME)", "Linux")
	apt-get install graphviz
endif

	pip install -r viz_requirements.txt > /dev/null 2>&1<|MERGE_RESOLUTION|>--- conflicted
+++ resolved
@@ -28,18 +28,12 @@
 STYLE_CHECK_DIRS := ngraph tests examples benchmarks
 
 # pytest options
-<<<<<<< HEAD
-TEST_OPTS := --timeout=600 --cov=ngraph
-TEST_DIRS := tests/ ngraph/frontends/tensorflow/tests/ ngraph/frontends/neon/tests/
-TEST_DIRS_FLEX := tests/
-=======
 TEST_OPTS := --timeout=800 --cov=ngraph --timeout_method=thread
 TEST_DIRS := tests/
+TEST_DIRS_FLEX := flex_tests/ tests/ serial_tests/
 TEST_DIRS_SERIAL := serial_tests/
-TEST_DIRS_FLEX := flex_tests/ tests/ serial_tests/
 TEST_DIRS_NEON := ngraph/frontends/neon/tests
 TEST_DIRS_TENSORFLOW := ngraph/frontends/tensorflow/tests
->>>>>>> 45ec02d9
 TEST_DIRS_CAFFE2 := ngraph/frontends/caffe2/tests
 TEST_DIRS_MXNET := ngraph/frontends/mxnet/tests
 TEST_DIRS_CNTK := ngraph/frontends/cntk/tests
@@ -128,11 +122,7 @@
 	--junit-xml=testout_test_cpu_$(PY).xml \
 	$(TEST_OPTS) $(TEST_DIRS) $(TEST_DIRS_SERIAL)
 	@echo Running unit tests for hetr dependent transformer tests...
-<<<<<<< HEAD
 	py.test --transformer hetr -m "transformer_dependent and not flex_only or hetr_only" --boxed \
-=======
-	py.test --transformer hetr -m "transformer_dependent or hetr_only" --boxed \
->>>>>>> 45ec02d9
 	--junit-xml=testout_test_hetr_$(PY).xml \
 	--cov-append \
 	$(TEST_OPTS) $(TEST_DIRS)
@@ -153,12 +143,7 @@
 	--boxed \
 	--junit-xml=testout_test_gpu_hetr_only_$(PY).xml \
 	$(TEST_OPTS) $(TEST_DIRS)
-<<<<<<< HEAD
-	py.test --transformer gpu -m "transformer_dependent and not flex_only" --boxed \
-=======
-	py.test --transformer gpu -m "transformer_dependent" \
-	--boxed -n auto \
->>>>>>> 45ec02d9
+	py.test --transformer gpu -m "transformer_dependent and not flex_only" --boxed -n auto\
 	--junit-xml=testout_test_gpu_tx_dependent_$(PY).xml \
 	--cov-append \
 	$(TEST_OPTS) $(TEST_DIRS) $(TEST_DIRS_NEON) $(TEST_DIRS_TENSORFLOW)
