--- conflicted
+++ resolved
@@ -16,13 +16,6 @@
 # this dockerfile has permission to access the autoflex repo.  This is a
 # temporary solution to get things working quickly.
 ADD contrib/docker/autoflex /root/autoflex
-<<<<<<< HEAD
-RUN pip install -e /root/autoflex
-=======
 RUN pip install -e /root/autoflex
 
-ADD tests/jupyter_nbconvert_config.py /root/.jupyter/jupyter_nbconvert_config.py
-
-# make ngraph Makefile happy :-(
-ENV VIRTUAL_ENV='making ngraph makefile happy'
->>>>>>> e684df69
+ADD tests/jupyter_nbconvert_config.py /root/.jupyter/jupyter_nbconvert_config.py