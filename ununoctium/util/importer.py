--- conflicted
+++ resolved
@@ -370,12 +370,8 @@
 
             elif op_type == 'AssignAdd':
                 # TODO: check operations for scala variable
-<<<<<<< HEAD
-                # Things may broken for other graph in which the scala variable is not named 'global_step'
-=======
                 # Things may broken for other graph in which the scala variable is not
                 # named 'global_step'
->>>>>>> 32a5b36b
                 if inputs[0] == 'global_step':
                     continue
 
@@ -398,19 +394,12 @@
                     print(array)
                     shape = shape_tensor.tensor_axes_info.tensor_description.shape
                     if len(shape) == 1:
-<<<<<<< HEAD
                         op = be.NumPyTensor(array, axes=Axes(be.NumericAxis(shape[0])), name=node.name)
                     elif len(shape) == 2:
                         op = be.NumPyTensor(array, axes=Axes(be.NumericAxis(shape[0]),
                                                              be.NumericAxis(shape[1])), name=node.name)
                     else:
                         assert False
-=======
-                        op = be.NumPyTensor(
-                            array, axes=Axes(
-                                be.NumericAxis(
-                                    shape[0])), name=node.name)
->>>>>>> 32a5b36b
 
             elif op_type == 'TruncatedNormal' or op_type == 'RandomStandardNormal':
                 # TODO: implement tf.truncated_normal and tf.random_normal
@@ -471,50 +460,13 @@
                 reduction_indices = name_to_op[inputs[1]]
                 assert reduction_indices is None or isinstance(reduction_indices, be.NumPyTensor)
 
-<<<<<<< HEAD
                 reduction_axes = ()
                 if reduction_indices is not None:
                     for i in reduction_indices.nptensor:
                         reduction_axes += Axes(input_tensor_axes[int(i)],)
 
                 op = reduction_ops[op_type](input_tensor, reduction_axes=reduction_axes, name=node.name)
-=======
-                # TODO: use the attribute of kee_dims
-                # The rank of the tensor is reduced by 1 for each entry in reduction_indices.
-                # If keep_dims is true, the reduced dimensions are retained with length 1.
-
-                # TODO: use the reduction_indices info
-                # currently the reduction_axes or out_axes is hardcoded.
-                # should interpret from the reduction_indices.
-
-                out_axes = None
-
-                if node.name == 'gradients/softmax_linear/add_grad/Sum':
-                    out_axes = (batch_axis, y_axis)
-                elif node.name == 'gradients/softmax_linear/add_grad/Sum_1':
-                    out_axes = (y_axis,)
-                elif node.name == 'gradients/hidden2/add_grad/Sum' or \
-                        node.name == 'gradients/hidden1/add_grad/Sum':
-                    out_axes = name_to_op[inputs[0]].tensor_axes_info.axes
-                elif node.name == 'gradients/hidden2/add_grad/Sum_1' or \
-                        node.name == 'gradients/hidden1/add_grad/Sum_1':
-                    print(name_to_op[inputs[0]].tensor_axes_info.axes)
-                    out_axes = (name_to_op[inputs[0]].tensor_axes_info.axes[1],)
-
-                print("out_axes:")
-                print(out_axes)
-
-                if node.name == "xentropy_mean":
-                    graph.loss = reduction_ops[op_type](
-                        name_to_op[inputs[0]], out_axes=out_axes, name=node.name)
-                    op = graph.loss
-                else:
-                    op = reduction_ops[op_type](
-                        name_to_op[
-                            inputs[0]],
-                        out_axes=out_axes,
-                        name=node.name)
->>>>>>> 32a5b36b
+
 
             elif op_type == 'Prod':
                 # TODO: implement tf.reduce_prod and merge with reduction_ops
