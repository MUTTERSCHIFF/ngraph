# ----------------------------------------------------------------------------
# Copyright 2016 Nervana Systems Inc.
# Licensed under the Apache License, Version 2.0 (the "License");
# you may not use this file except in compliance with the License.
# You may obtain a copy of the License at
#
#      http://www.apache.org/licenses/LICENSE-2.0
#
# Unless required by applicable law or agreed to in writing, software
# distributed under the License is distributed on an "AS IS" BASIS,
# WITHOUT WARRANTIES OR CONDITIONS OF ANY KIND, either express or implied.
# See the License for the specific language governing permissions and
# limitations under the License.
# ----------------------------------------------------------------------------
from __future__ import print_function
import numpy as np

from neon.initializers import Constant, Array

'''
Test the usage of be.Variable

'''
<<<<<<< HEAD
import geon.backends.graph.funs as be
import geon.backends.graph.axis as ax
from geon.backends.graph.graph_test_utils import *
=======
import geon.op_graph as be
import geon.frontends.base.axis as ax
>>>>>>> 72fbdffd


def test_init_variable():
    with be.bound_environment():
        ax.Y.length = 1
        hello = be.Variable(axes=(ax.Y,), init=Constant(4))

        enp = be.NumPyTransformer(results=[hello])

        result = enp.evaluate()[hello]
        print(result)

        assert (result == 4)
        print("pass variable initialization")


def test_init_1D_variable():
    with be.bound_environment():
        ax.Y.length = 2
        hello = be.Variable(axes=(ax.Y,), init=Constant(3))

        enp = be.NumPyTransformer(results=[hello])

        result = enp.evaluate()[hello]
        print(result)

        print("pass 1D variable initialization")


def test_init_2D_variable():
    with be.bound_environment():
        ax.M.length = 3
        ax.N.length = 2
        hello = be.Variable(axes=[ax.M, ax.N], init=Constant(5))

        enp = be.NumPyTransformer(results=[hello])

        result = enp.evaluate()[hello]
        print(result)

        print("pass 2D variable initialization")


def test_init_1D_variable_from_numpy_array():
    with be.bound_environment():
        ax.Y.length = 10
        npvar = be.NumPyTensor(
            np.arange(ax.Y.length, dtype=np.float32), axes=[ax.Y])
        hello = be.Variable(axes=[ax.Y], init=Array(npvar))

        enp = be.NumPyTransformer(results=[hello])

        result = enp.evaluate()[hello]
        print(result)

        print("pass numpy variable initialization")


def test_assign_1D_variable_with_numpy_tensor():
    with be.bound_environment():
        ax.Y.length = 10
        hello = be.Variable(axes=[ax.Y])
        npvar = be.NumPyTensor(
            np.arange(ax.Y.length, dtype=np.float32), axes=[ax.Y])

        hello = npvar
        enp = be.NumPyTransformer(results=[hello])
        result = enp.evaluate()[hello]
        print(result)

        print("pass 1D numpy tensor assignment")


def test_assign_2D_variable_with_numpy_tensor():
    with be.bound_environment():
        ax.M.length = 3
        ax.N.length = 2

        var = be.Variable(axes=[ax.M, ax.N])
        npvar = be.NumPyTensor(
            np.array([[1, 2], [3, 4], [5, 6]]), axes=[ax.M, ax.N])

        op = be.assign(var, npvar)

        enp = be.NumPyTransformer(results=[op])
        result = enp.evaluate()[op]
        print(result)
        print(var.value)<|MERGE_RESOLUTION|>--- conflicted
+++ resolved
@@ -21,14 +21,8 @@
 Test the usage of be.Variable
 
 '''
-<<<<<<< HEAD
 import geon.backends.graph.funs as be
 import geon.backends.graph.axis as ax
-from geon.backends.graph.graph_test_utils import *
-=======
-import geon.op_graph as be
-import geon.frontends.base.axis as ax
->>>>>>> 72fbdffd
 
 
 def test_init_variable():
