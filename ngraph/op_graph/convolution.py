# ----------------------------------------------------------------------------
# Copyright 2016 Nervana Systems Inc.
# Licensed under the Apache License, Version 2.0 (the "License");
# you may not use this file except in compliance with the License.
# You may obtain a copy of the License at
#
#      http://www.apache.org/licenses/LICENSE-2.0
#
# Unless required by applicable law or agreed to in writing, software
# distributed under the License is distributed on an "AS IS" BASIS,
# WITHOUT WARRANTIES OR CONDITIONS OF ANY KIND, either express or implied.
# See the License for the specific language governing permissions and
# limitations under the License.
# ----------------------------------------------------------------------------
from __future__ import division
from operator import itemgetter
from ngraph.op_graph import op_graph
<<<<<<< HEAD
from ngraph.op_graph.axes import Axis, Axes, spatial_axis
=======
from ngraph.op_graph.axes import make_axis, Axes
>>>>>>> 6c09e1ad


class convolution(op_graph.TensorOp):
    _index = 0

    def __init__(self, conv_params, inputs, filters, *args, **kwargs):
        """
        Arguments:
            inputs  : input tensor.
            filters : filter/kernel tensor.

        Return:
        """
        if len(inputs.shape) != 5:
            raise ValueError((
                'convolution input shape must be length 5, found {}'
            ).format(len(inputs.shape)))

        if len(filters.shape) != 5:
            raise ValueError((
                'convolution filter shape must be length 5, found {}'
            ).format(len(filters.shape)))

        if 'axes' in kwargs:
            raise ValueError(
                "convolution does not currently support the 'axes' argument.  The "
                "output axes are entirely determined by the shape of the "
                "input and filter Ops."
            )

        if inputs.axes[0].length != filters.axes[0].length:
            raise ValueError((
                'the first axis in input and filter must be the same.  The '
                'first axis in input is {inputs} and in filter is {filters}.'
            ).format(
                inputs=inputs.axes[0],
                filters=filters.axes[0],
            ))

        batch_axes = inputs.axes.batch_axes()
        if len(batch_axes) != 1:
            raise ValueError((
                "Input must have one batch axis.  Found {n_batch_axes} batch "
                "axes: {batch_axes} and {n_sample_axes} sample axes: "
                "{sample_axes}."
            ).format(
                n_batch_axes=len(batch_axes),
                batch_axes=batch_axes,
                n_sample_axes=len(inputs.axes.sample_axes()),
                sample_axes=inputs.axes.sample_axes(),
            ))
        self.batch_axis = batch_axes[0]
<<<<<<< HEAD
=======
        axes = Axes([make_axis(dim) for dim in dims.dimO[:-1]]) + self.batch_axis
        for i, name in enumerate(['C', 'D', 'H', 'W']):
            axes[i].name = name
>>>>>>> 6c09e1ad

        channel_out_axis = [ax for ax in filters.axes if ax.name.startswith('K')][0]
        # output axes computation
        axes = Axes(
            [Axis(length=channel_out_axis.length, name='C'),
             spatial_axis(inputs, filters, conv_params['pad_d'], conv_params['str_d'],
                          role='depth'),
             spatial_axis(inputs, filters, conv_params['pad_h'], conv_params['str_h'],
                          role='height'),
             spatial_axis(inputs, filters, conv_params['pad_w'], conv_params['str_w'],
                          role='width'),
             self.batch_axis])

        self.conv_params = conv_params
        self.index = convolution._index
        convolution._index += 1

        super(convolution, self).__init__(
            args=(inputs, filters), *args, axes=axes, **kwargs
        )

    def generate_adjoints(self, adjoints, delta, inputs, filters):
        """
        TODO
        """
        filters.generate_add_delta(adjoints, update_conv(delta, inputs, filters, self))
        inputs.generate_add_delta(adjoints, bprop_conv(delta, inputs, filters, self))


class update_conv(op_graph.TensorOp):
    def __init__(self, delta, inputs, filters, fprop, *args, **kwargs):
        """
        Arguments:
            inputs  : input tensor.
            filters : filter/kernel tensor.
        """
        self.conv_params = fprop.conv_params
        self.index = fprop.index

        super(update_conv, self).__init__(
            args=(delta, inputs), *args, axes=filters.axes, **kwargs
        )


class bprop_conv(op_graph.TensorOp):
    def __init__(self, delta, inputs, filters, fprop, *args, **kwargs):
        """
        Arguments:
            inputs  : input tensor.
            filters : filter/kernel tensor.
        """
        self.conv_params = fprop.conv_params
        self.index = fprop.index

        super(bprop_conv, self).__init__(
            args=(delta, filters), *args, axes=inputs.axes, **kwargs
        )<|MERGE_RESOLUTION|>--- conflicted
+++ resolved
@@ -15,11 +15,7 @@
 from __future__ import division
 from operator import itemgetter
 from ngraph.op_graph import op_graph
-<<<<<<< HEAD
-from ngraph.op_graph.axes import Axis, Axes, spatial_axis
-=======
-from ngraph.op_graph.axes import make_axis, Axes
->>>>>>> 6c09e1ad
+from ngraph.op_graph.axes import make_axis, Axes, spatial_axis
 
 
 class convolution(op_graph.TensorOp):
@@ -72,17 +68,10 @@
                 sample_axes=inputs.axes.sample_axes(),
             ))
         self.batch_axis = batch_axes[0]
-<<<<<<< HEAD
-=======
-        axes = Axes([make_axis(dim) for dim in dims.dimO[:-1]]) + self.batch_axis
-        for i, name in enumerate(['C', 'D', 'H', 'W']):
-            axes[i].name = name
->>>>>>> 6c09e1ad
-
         channel_out_axis = [ax for ax in filters.axes if ax.name.startswith('K')][0]
         # output axes computation
         axes = Axes(
-            [Axis(length=channel_out_axis.length, name='C'),
+            [make_axis(length=channel_out_axis.length, name='C'),
              spatial_axis(inputs, filters, conv_params['pad_d'], conv_params['str_d'],
                           role='depth'),
              spatial_axis(inputs, filters, conv_params['pad_h'], conv_params['str_h'],
