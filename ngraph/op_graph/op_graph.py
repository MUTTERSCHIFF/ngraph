# ----------------------------------------------------------------------------
# Copyright 2016 Nervana Systems Inc.
# Licensed under the Apache License, Version 2.0 (the "License");
# you may not use this file except in compliance with the License.
# You may obtain a copy of the License at
#
#      http://www.apache.org/licenses/LICENSE-2.0
#
# Unless required by applicable law or agreed to in writing, software
# distributed under the License is distributed on an "AS IS" BASIS,
# WITHOUT WARRANTIES OR CONDITIONS OF ANY KIND, either express or implied.
# See the License for the specific language governing permissions and
# ----------------------------------------------------------------------------
from __future__ import division

from contextlib import contextmanager

import inspect
import cachetools
import numpy as np
from builtins import object
from functools import wraps

from ngraph.op_graph.axes import TensorDescription, \
    make_axis, make_axes, Axes, FlattenedAxis, PaddedAxis, SlicedAxis, default_dtype, \
    default_int_dtype
from ngraph.util.names import NameableValue
from ngraph.util.threadstate import get_thread_state
from ngraph.util.ordered import OrderedSet


def tensor_descriptions(args):
    """
    A list of tensor descriptions for Ops.

    Arguments:
      args: A list of Ops.

    Returns:
      A list of the Op's tensor descriptions.
    """
    return (arg.tensor_description() for arg in args)


def tdcache():
    """
    Decorator to mark tensor description method as cached.

    Returns:
        Cache decorator set to use a particular cache.

    """
    return cachetools.cached(cache=tdcache.tensor_description_cache)

tdcache.tensor_description_cache = {}


@contextmanager
def metadata(**metadata):
    """
    Capture all Ops created within the context. Hides ops created in this
    context from parent contexts.
    """
    with Op.all_ops() as ops:
        yield
    for op in ops:
        op.metadata.update(metadata)


def with_op_metadata(f, metadata=None):
    """
    Decorator to add metadata to all ops created inside the decorated function.
    If this decorator is applied to a method of a class with a class
    variable `metadata` defined as a dictionary then we add that to the
    op metadata to attach.
    """
    metadata = metadata or dict()
    assert isinstance(metadata, dict), "Metadata must be dict, not {}".format(type(metadata))

    @wraps(f)
    def wrapper(*args, **kwargs):
        with Op.all_ops() as ops:
            result = f(*args, **kwargs)
        # If this decorator is applied to a method of a class with a class
        # variable called `metadata` then we add that to the
        if len(args) > 0 and hasattr(type(args[0]), 'metadata'):
            metadata.update(type(args[0]).metadata)
        for op in ops:
            op.metadata.update(metadata)
        return result
    return wrapper


class DebugInfo(object):
    """Mixin that captures file/line location of an object's creation."""

    def __init__(self, **kwargs):
        # TODO This is a good first cut for debugging info, but it would be nice to
        # TODO be able to reliably walk the stack back to user code rather than just
        # TODO back past this constructor
        super(DebugInfo, self).__init__(**kwargs)
        frame = None
        try:
            frame = inspect.currentframe()
            while frame.f_locals.get('self', None) is self:
                frame = frame.f_back
            while frame:
                filename, lineno, function, code_context, index = inspect.getframeinfo(
                    frame)
                if -1 == filename.find('ngraph/op_graph'):
                    break
                frame = frame.f_back

            self.filename = filename
            self.lineno = lineno
            self.code_context = code_context
        finally:
            del frame

    @property
    def file_info(self):
        """
        Return file location that created the node.

        Returns:
            String with file location that created the node.

        """
        return 'File "{filename}", line {lineno}'.format(
            filename=self.filename, lineno=self.lineno)


class Op(NameableValue, DebugInfo):
    """
    Any operation that can be in an AST.

    Arguments:
        args: Values used by this node.
        const: The value of a constant Op, or None,
        constant (bool): The Op is constant.  Default False.
        forward: If not None, the node to use instead of this node.
        initializers: List of one-time initializations to run before the op.
        persistent (bool): The value will be retained from computation to computation and
            not shared.  Default False.
        reference (bool): The storage is accessed via a reference.  Default False.
        metadata: String key value dictionary for frontend metadata.
        trainable (bool): The value is trainable.  Default False.
        kwargs: Args defined in related classes.

    Attributes:
        const: The value of a constant.
        constant (bool): The value is constant.
        initializers (list): Additional Ops to run before this Op is run the first time.
        other_deps (OrderedSet): Ops in addtion to args that must run before this op.
        persistent (bool): The value will be retained from computation to computation and
            not shared.  Always True if reference is set.
        reference (bool): The storage is accessed via a reference.  Implies persistent.
        schemas: Information about how the Op was generated.
        metadata: Dictionary with of string keys and values used for attaching
            arbitrary metadata to nodes.
        trainable: The value is trainable.
    """

    # Default is to not collect Ops as they are created
    get_thread_state().ops = [None]

    @staticmethod
    def _get_thread_ops():
        """
        :return: The stack of Ops being collected.
        """
        return get_thread_state().ops

    @staticmethod
    @contextmanager
    def captured_ops():
        """
        Capture all Ops created within the context. Hides ops created in this
        context from parent contexts.
        """
        ops = []
        try:
            Op._get_thread_ops().append(ops)
            yield (ops)
        finally:
            Op._get_thread_ops().pop()

    # We need to create another stack here because all_ops and captured_ops
    # have different semantics that don't work with a shared stack
    get_thread_state().all_ops = [None]

    @staticmethod
    @contextmanager
    def all_ops():
        """
        Collects all Ops created within the context. Does not hide ops created
        in this context from parent contexts.
        """
        ops = []
        try:
            all_ops = get_thread_state().all_ops
            all_ops.append(ops)
            yield (ops)
        finally:
            all_ops.pop()
            parent = all_ops[-1]
            if parent is not None:
                parent.extend(ops)

    # The thread's global user_deps map
    get_thread_state().user_deps = [dict()]

    @staticmethod
    def _get_thread_user_deps():
        return get_thread_state().user_deps

    @staticmethod
    @contextmanager
    def saved_user_deps(user_deps_map=None):
        """
        Switches the user_deps map within a context.

        The user_deps of an Op are Ops that must run before the Op is used. When Ops are
        generated outside of the normal stream, such as initializions that run once before any
        computation, they must be isolated from the normal tracking of variable pre-dependencies.

        Arguments:
            user_deps_map:  The new user deps map to use. If not provided, one is created
            and returned.

        """
        if user_deps_map is None:
            user_deps_map = dict()
        try:
            Op._get_thread_user_deps().append(user_deps_map)
            yield (user_deps_map)
        finally:
            Op._get_thread_user_deps().pop()

    @property
    def user_deps(self):
        """

        :return:
            Set of Ops the must come before this Op is used.  See SetItem.
        """
        return Op._get_thread_user_deps()[-1].get(self, OrderedSet())

    @user_deps.setter
    def user_deps(self, value):
        Op._get_thread_user_deps()[-1][self] = value

    def __init__(self,
                 args=(),
                 metadata=None,
                 const=None,
                 constant=False,
                 initializers=None,
                 persistent=True,
                 reference=False,
                 trainable=False,
                 **kwargs):
        super(Op, self).__init__(**kwargs)
        self.__args = ()
        self.metadata = dict()
        self.args = args
        # TODO: is this ok?  __repr__ wants a .name
        if self.name is None:
            self.name = 'empty_name'

        if metadata is not None:
            if not isinstance(metadata, dict):
                raise ValueError("Metadata must be of type dict,"
                                 "not {} of {}".format(type(metadata), metadata))
            self.metadata.update(metadata)

        # List to keep generation deterministic
        self.other_deps = OrderedSet()
        for arg in self.args:
            for dep in arg.user_deps:
                self.add_other_dep(dep)
        self.schemas = []
        self.const = const
        self.is_constant = constant
        self.initializers = OrderedSet()
        if initializers is not None:
            for initializer in initializers:
                self.add_initializer(initializer)
        self.__persistent = persistent
        self.reference = reference
        self.trainable = trainable

        # Add this op to both the captured op and all op accounting lists
        ops = Op._get_thread_ops()[-1]
        if ops is not None:
            ops.append(self)
        all_ops = get_thread_state().all_ops[-1]
        if all_ops is not None:
            all_ops.append(self)

        self.style = {}
        self.ops = []
        self.__forward = None

    @property
    def args(self):
        """All the inputs to this node."""
        return self.__args

    @args.setter
    def args(self, args):
        """
        Replace old inputs with new inputs.

        Arguments:
            args: New arguments
        """
        self.__args = tuple(args)

    @staticmethod
    def visit_input_closure(roots, fun):
        """
        "Bottom-up" post-order traversal of root and their inputs.

        Nodes will only be visited once, even if there are multiple routes to the
        same Node.

        Arguments:
            roots: root set of nodes to visit
            fun: Function to call on each visited node

        Returns:
            None
        """
        visited = set()

        def visit(node):
            """
            Recursively visit all nodes used to compute this node.

            Arguments:
                node: the node to visit

            Returns:
                None
            """
            node = node.forwarded
            node.update_forwards()
            if node not in visited:
                for n in node.other_deps + list(node.args):
                    visit(n)
                fun(node)
                visited.add(node)

        for node in roots:
            visit(node)

    @property
    def forward(self):
        """
        If not None, self has been replaced with forward.

        When set, invalidates cached tensor descriptions.

        Returns:
             None or the replacement.
        """
        return self.__forward

    @forward.setter
    def forward(self, value):
        self.__forward = value
        # Transfer the other_deps to value. Initializations have already been captured.
        for dep in self.other_deps:
            value.add_other_dep(dep)
        tdcache.tensor_description_cache.clear()
        value.metadata.update(self.metadata)

    @property
    def forwarded(self):
        """
        Finds the op that handles this op.

        Returns:
             Follows forwarding to the op that shoud handle this op.
        """
        result = self
        while True:
            if not result.__forward:
                return result
            result = result.__forward

    def add_other_dep(self, dep):
        # Add the dep to the op that actually does the work.
        self.device_op.other_deps.add(dep.forwarded)

    def add_initializer(self, init):
        self.initializers.add(init)

    def update_forwards(self):
        """
        Updates internal op references with their forwarded versions.
        """

        self.args = tuple(arg.forwarded for arg in self.args)
        other_deps = self.other_deps
        self.other_deps = OrderedSet()
        for op in other_deps:
            self.add_other_dep(op)
        self.initializers = [op.forwarded for op in self.initializers]

    def replace_self(self, rep):
        self.forward = rep

    @property
    def assignable(self):
        """

        Returns: True if the tensor can be assigned to.

        """
        return not self.is_constant

    @property
    def is_scalar(self):
        return 0 == len(self.axes)

    @property
    def scalar_op(self):
        if not self.is_scalar:
            raise ValueError()
        return self

    @property
    def persistent(self):
        """

        Returns: True if value is not shared and is retained through computation.  Always true
        for a reference.

        """
        return self.__persistent or self.reference

    @property
    def is_device_op(self):
        """

        Returns:
            True if the Op executes on the device.
        """
        return True

    @property
    def device_op(self):
        """
        Returns the op that performs the operations on the device.

        Returns: self
        """
        return self

    @persistent.setter
    def persistent(self, value):
        self.__persistent = value

    def add_schema(self, schema, set_generate_adjoints=True):
        """
        Adds a description of some op substructure.

        When a function generates a groups of nodes, it can add a schema
        describing the roles of these nodes.  The schema may include its
        own generate_adjoints.

        Arguments:
          schema: param set_generate_adjoints: Whether to override the node's generate_adjoints
        with the version from the schema.
          set_generate_adjoints: TODO

        Returns:
          TODO
        """
        self.schemas.insert(0, schema)
        if set_generate_adjoints:
            # generate_adjoints is normally called with *args, but for a
            # schema we call it with the associated node.
            def generate_adjoints(adjoints, adjoint, *ignore):
                """
                TODO.

                Arguments:
                  adjoints: TODO
                  adjoint: TODO
                  *ignore: TODO
                """
                schema.generate_adjoints(adjoints, adjoint, self)
            # Replace generate_adjoints for self
            self.generate_adjoints = generate_adjoints

    @property
    def defs(self):
        """
        Returns:
            For liveness analysis.  The storage associated with everything
            in the returned list is modified when the Op is executed.

        """
        return [self]

    def find_schema(self, t):
        """
        Find a schema of particular type.

        Searches added schema for one of type t.

        Arguments:
          t: The type of schema desired.

        Returns:
          A schema of type t, or None.
        """
        for schema in self.schemas:
            if isinstance(schema, t):
                return schema
        return None

    def variables(self, filter=None):
        """
        Return all trainable Ops used in computing this node.

        Arguments:
            filter: Boolean filter of op, defaults to trainable.

        Returns:
            Set of trainable Ops.
        """
        params = OrderedSet()

        if filter is None:
            filter = lambda op: op.trainable

        def visitor(node):
            """
            TODO.

            Arguments:
              node: TODO
            """
            if filter(node):
                params.add(node)

        Op.visit_input_closure([self], visitor)

        return params

    @cachetools.cached({})
    def adjoints(self, error):
        """
        Returns a map containing the adjoints of this op with respect to other
        ops.

        Creates the map if it does not already exist.

        Arguments:
            error (TensorOp, optional): The tensor holding the error value
                the derivative will be computed at. Must have the same axes as dependent.


        Returns:
            Map from Op to dSelf/dOp.
        """
        adjoints = {
            self: error,
        }

        # visit ops in reverse depth first post-order. it is important that
        # ordered_ops returns a copy of this traversal order since the graph
        # may change as we generate adjoints and we don't want to visit those
        # new ops.
        for o in reversed(Op.ordered_ops([self])):
            if o in adjoints:
                adjoint = adjoints[o]
                if o.scale is not None:
                    adjoint = adjoint * o.scale

                o.generate_adjoints(adjoints, adjoint, *o.args)

        return adjoints

    @staticmethod
    def ordered_ops(results):
        """
        depth-first, post-order "Bottom Up" traversal of Ops in results.

        Ops will only appear once in result.

        Arguments:
          results: a list of ops which are the roots of the graph traversal

        Returns:
          list of Ops in depth-first, post-order
        """
        ordered_ops = []
        Op.visit_input_closure(results, lambda o: ordered_ops.append(o))
        return ordered_ops

    def tensor_description(self):
        return None

    @cachetools.cached({})
    def call_info(self):
        """
        Creates the TensorDescriptions (of this op or its arguments)
        required to evaluate it.

        The list is used to allocate buffers (in the transformers) and supply
        values to the transform method (in the transform_call_info) method.

        Only TensorDescriptions of the arguments are necessary.  A
        TensorDescription of the output is generate by calling
        self.tensor_description()
        """
        return list(tensor_descriptions(self.args))

    def __str__(self):
        return self.graph_label

    def __repr__(self):
        return '<{cl}({gl}):{id}>'.format(
            cl=self.__class__.__name__,
            gl=self.graph_label_type,
            id=id(self)
        )


def as_op(x):
    """
    Finds an Op appropriate for x.

    If x is an Op, it returns x. Otherwise, constant(x) is returned.

    Arguments:
      x: Some value.

    Returns:
      Op:
    """
    if isinstance(x, Op):
        return x

    return constant(x)


def as_ops(xs):
    """
    Converts an iterable of values to a tuple of Ops using as_op.

    Arguments:
        xs: An iterable of values.

    Returns:
        A tuple of Ops.
    """
    return tuple(as_op(x) for x in xs)


class InitTensorOp(Op):
    """
    Initializes a device tensor from a CPU tensor.

    Arguments:
        tensor: Tensor to be intialized.
        valfun: Function that performs initialization
        kwargs: Other op args.

    Attributes:
        valfun: A CPU function that produces the initial value for the tensor.

    """
    def __init__(self, tensor, valfun, **kwargs):
        super(InitTensorOp, self).__init__(args=(tensor,), **kwargs)
        self.valfun = valfun

    @property
    def is_device_op(self):
        """

        Returns:
            False, because this is run from the CPU.
        """
        return False


def init_tensor(tensor, valfun):
    """
    Initializes a device tensor from a CPU tensor.

    Arguments:
        tensor: Tensor to be intialized.
        valfun: Function that performs initialization

    Returns:
        InitTensorOp: The tensor initialization.

    """
    return InitTensorOp(tensor, valfun)


class AssignOp(Op):
    """
    tensor[...] = val.

    Arguments:
        tensor (AssignableTensorOp): An assignable TensorOp.
        val: The value to assign.
        force (bool): Override constant check on tensor.
        **kwargs: Args for related classes.
    """

    def __init__(self, tensor, val, force=False, **kwargs):
        tensor, val = as_ops((tensor, val))
        if not force and not tensor.assignable:
            raise ValueError("{} is not assignable.".format(tensor))
        val = broadcast(val, tensor.axes)
        super(AssignOp, self).__init__(args=(tensor, val), **kwargs)
        tensor.user_deps = OrderedSet([self])
        self.force = force


class AssignOneDOp(Op):
    """
    Assign a value to a 1d tensor.

    Arguments:
        tensor (AssignableTensorOp): The value to assign to.
        value (TensorOp): The value.
    """
    def __init__(self, tensor, val, force=False, **kwargs):
        if val.is_scalar:
            val = val.scalar_op
        super(AssignOneDOp, self).__init__(args=(tensor, val), **kwargs)
        self.force = force


class AssignTwoDOp(AssignOneDOp):
    """
    Assign a value to a 2d tensor

    Arguments:
        tensor (AssignableTensorOp): The value to assign to.
        value (TensorOp): The value.
    """
    pass


def assign(lvalue, rvalue):
    """
    Assignment; lvalue <= rvalue

    Arguments:
        lvalue: Tensor to assign to.
        rvalue: Value to be assigned.
        item (optional):
    """
    return AssignOp(lvalue, rvalue)


class SetItemOneDOp(Op):
    """
    tensor[item] = val

    This is a stub and has no frontend support at this time.

    Arguments:
        tensor (AssignableTensorOp): An assignable tensor.
        item: An index into the tensor.
        val (TensorOp): A value to assign.

    """
    def __init__(self, tensor, item, val, **kwargs):
        super(SetItemOneDOp, self).__init__(args=(tensor, item, val), **kwargs)
        tensor.user_deps = OrderedSet([self])


class doall(Op):
    """
    Compute every Op in all.

    Arguments:
        all: Ops to be computed.
        **kwargs: Args for related classes.
    """

    def __init__(self, all, **kwargs):
        super(doall, self).__init__(args=all, **kwargs)

    def call_info(self):
        return []

    @property
    def is_device_op(self):
        """

        Returns:
            False, because this is handled by the transformer.
        """
        return False


class Fill(Op):
    """
    Fill a tensor with a scalar value.

    Arguments:
        tensor (AssignableTensorOp): An assignable TensorOp.
        scalar: A scalar value.
        force (bool): Disable constant check on tensor.
    """

    def __init__(self, tensor, scalar, force=False, **kwargs):
        super(Fill, self).__init__(args=(tensor,), **kwargs)
        if not force and not tensor.assignable:
            raise ValueError("{} is not assignable.".format(tensor))
        if isinstance(scalar, TensorOp):
            if scalar.is_constant:
                scalar = scalar.const
            else:
                raise ValueError("{} is not a scalar constant".format(scalar))
        else:
            npscalar = np.asarray(scalar, dtype=tensor.dtype)
            if 0 != len(npscalar.shape):
                raise ValueError("{} is not a scalar".format(scalar))
            scalar = npscalar[()]

        self.scalar = scalar


class TensorOp(Op):
    """
    Super class for all Ops whose value is a Tensor.

    Arguments:
        axes: The axes of the tensor.
        dtype: The element type of the tensor.
        scale: If specified, a scaling factor applied during updates.
        **kwargs: Arguments for related classes.
    """

    def __init__(self, dtype=None, axes=None, scale=None, **kwargs):
        super(TensorOp, self).__init__(**kwargs)
        self.dtype = default_dtype(dtype)
        if axes is not None:
            axes = make_axes(axes)
        self.__axes = axes

        self.scale = scale

    def generate_add_delta(self, adjoints, delta):
        """
        Adds delta to the backprop contribution..

        Arguments:
            adjoints: dy/dOp for all Ops used to compute y.
            delta: Backprop contribute.
        """
        if not self.axes == delta.axes:
            raise ValueError(
                'delta axes {} do not match adjoint axes {}'
                .format(delta.axes, self.axes)
            )
        if self not in adjoints:
            adjoints[self] = delta
        else:
            adjoints[self] = delta + adjoints[self]

    # Magic methods for builtin operations we want to use for creating nodes
    def __neg__(self):
        return negative(self)

    def __pos__(self):
        return self

    def __abs__(self):
        return absolute(self)

    def __add__(self, val):
        return add(self, val)

    def __radd__(self, val):
        return add(val, self)

    def __sub__(self, val):
        return subtract(self, val)

    def __rsub__(self, val):
        return subtract(val, self)

    def __mul__(self, val):
        return multiply(self, val)

    def __rmul__(self, val):
        return multiply(val, self)

    def __div__(self, val):
        return divide(self, val)

    def __mod__(self, val):
        return mod(self, val)

    def __truediv__(self, val):
        return divide(self, val)

    def __rtruediv__(self, val):
        return divide(val, self)

    def __rdiv__(self, val):
        return divide(val, self)

    def __pow__(self, val):
        return power(self, val)

    def __rpow__(self, val):
        return power(val, self)

    # Python always uses eq for comparing keys, so if we override __eq__ we
    # cannot have sets of tensors, or using them as dictionary keys.  So,
    # we must use Equal explicitly in transform.  defmod and define __eq__
    # if it can ensure that its nodes do not need to be used as keys.
    # def __eq__(self, val):
    #    return equal(self, val)

    # def __ne__(self, val):
    #    return not_equal(self, val)

    def __lt__(self, val):
        return less(self, val)

    def __gt__(self, val):
        return greater(self, val)

    def __le__(self, val):
        return less_equal(self, val)

    def __ge__(self, val):
        return greater_equal(self, val)

    def __setitem__(self, key, val):
        if key == slice(None) or key is Ellipsis:
            return assign(self, val)
        raise ValueError("Setting {} is not supported yet".format(key))

    # Only works when capturing ops
    def __iadd__(self, val):
        return assign(self, self + val)

    # Only works when capturing ops
    def __isub__(self, val):
        return assign(self, self - val)

    # Only works when capturing ops
    def __imul__(self, val):
        return assign(self, self * val)

    # Only works when capturing ops
    def __idiv__(self, val):
        return assign(self, self / val)

    def __getitem__(self, item):
        return Slice(self, item)

    def __axes__(self):
        return self.axes

    @tdcache()
    def tensor_description(self):
        """
        Returns a TensorDescription describing the output of this TensorOp

        Returns:
          TensorDescription for this op.
        """
        return TensorDescription(self.axes, dtype=self.dtype, name=self.name)

    @property
    def axes(self):
        """

        Returns: The axes of the tensor.

        """
        if self.__axes is not None:
            return self.__axes
        else:
            raise NotImplementedError

    @axes.setter
    def axes(self, value):
        if self.__axes is not None:
            raise ValueError()
        self.__axes = value

    @property
    def has_axes(self):
        """

        Returns: True if axes have been set.

        """
        return self.__axes is not None

    def insert_axis(self, index, axis):
        """
        Inserts an axis
        Arguments:
            index   : Index to insert at
            axis    : The Axis object to insert
        """
        if self.__axes is None:
            raise ValueError()
        self.__axes.insert(index, axis)

    def append_axis(self, axis):
        if self.__axes is None:
            raise ValueError()
        self.__axes.append(axis)

    def generate_adjoints(self, adjoints, delta, *args):
        """
        With delta as the computation for the adjoint of this Op, incorporates delta into the
        adjoints for thr args.

        Args:
            adjoints: dy/dOp for all ops involved in computing y.
            delta: Backprop amount for this Op.
            *args: The args of this Op.
        """
        pass

    @property
    def shape(self):
        """
        This is required for parameter initializers in legacy neon code.  It
        expects layers to implement a shape that it can use to pass through
        layers.

        Returns: self.axes
        """
        return self.axes

    def shape_dict(self):
        """
        Retuns: shape of this tensor as a dictionary
        """
        return self.axes.shape_dict()

    def mean(self, reduction_axes=None, out_axes=None):
        """
        Used in Neon front end.

        Returns: mean(self)

        """
        return mean(self, reduction_axes=reduction_axes, out_axes=out_axes)

    @property
    def value(self):
        """
        Returns a handle to the device tensor.

        The transformer must have been initialized.

        :return: A handle to the device tensor.
        """
        return self.forwarded.tensor_description().value


class ReshapeOp(TensorOp):
    def __init__(self, x, **kwargs):
        super(ReshapeOp, self).__init__(
            args=(x,),
            dtype=x.dtype,
            **kwargs
        )

    @property
    def is_scalar(self):
        """
        Reshape adds shape information, but we retain being a scalar.

        Returns:
            True if the value comes from a scalar.

        """
        return self.args[0].is_scalar

    @property
    def scalar_op(self):
        return self.args[0].scalar_op

    @property
    def is_device_op(self):
        """
        Returns:
            False, because this is handled by the transformer.
        """
        return False

    @property
    def device_op(self):
        """
        Returns the op that performs the operations on the device.

        Returns: Argument's device_op

        """
        return self.args[0].device_op


class Transpose(ReshapeOp):
    """
    Used to reverse the axes of a tensor.

    Arguments:
        x: A tensor.
    """
    def __init__(self, x, **kwargs):
        super(Transpose, self).__init__(
            x,
            axes=reversed(x.axes),
            **kwargs
        )

    @tdcache()
    def tensor_description(self):
        return self.args[0].tensor_description().transpose(self.name)

    def generate_adjoints(self, adjoints, delta, x):
        x.generate_add_delta(adjoints, Transpose(delta))


class AxesCastOp(ReshapeOp):
    """
    Used to label a tensor with known axes, without altering its value

    Arguments:
        x: A tensor.
        axes: The new axes.

    """
    def __init__(self, x, axes, **kwargs):
        axes = make_axes(axes)
        if not x.is_scalar and x.axes.lengths != axes.lengths:
            raise ValueError("casting axes {} must have the same length as original axes {}"
                             .format(axes, x.axes))
        super(AxesCastOp, self).__init__(x, axes=axes, **kwargs)

    @tdcache()
    def tensor_description(self):
        return self.args[0].tensor_description().cast(self.axes, self.name)

    def generate_adjoints(self, adjoints, delta, x):
        x.generate_add_delta(adjoints, cast_axes(delta, x.axes))


def cast_axes(tensor, axes):
    """
    Cast the axes of a tensor to new axes.

    Args:
        tensor (TensorOp): The tensor.
        axes (Axes): The new axes.

    Returns:
        TensorOp: The tensor with new axes.
    """
    return AxesCastOp(tensor, axes)


class ExpandDims(ReshapeOp):
    """
    Adds additional axes into a tensor.
    Arguments:
        x: The tensor.
        axis: The additional axis.
        dim: The position to add the axes.
    """

    def __init__(self, x, axis, dim, **kwargs):
        axes = []
        axes.extend(x.axes[:dim])
        axes.append(axis)
        axes.extend(x.axes[dim:])
        axes = make_axes(axes)
        super(ExpandDims, self).__init__(x, axes=axes, **kwargs)

    @tdcache()
    def tensor_description(self):
        """
        TODO.
        Arguments:
        Returns:
          TODO
        """
        x, = tensor_descriptions(self.args)
        return x.broadcast(self.axes)

    def generate_adjoints(self, adjoints, delta, x):
        """
        TODO.
        Arguments:
          adjoints: TODO
          delta: TODO
          x: TODO
        Returns:
          TODO
        """
        x.generate_add_delta(
            adjoints,
            sum(delta, reduction_axes=delta.axes - x.axes)
        )


def expand_dims(x, axis, dim):
    """
    Adds additional axes into a tensor.
    Arguments:
        x: The tensor.
        axis: The additional axis.
        dim: The position to add the axes.
    """
    if axis in x.axes:
        return x
    return ExpandDims(x, axis, dim)


class ResultHandle(ReshapeOp):
    def __init__(self, x, **kwargs):
        super(ResultHandle, self).__init__(
            x, **kwargs
        )

    @property
    def device_op(self):
        return self

    @tdcache()
    def tensor_description(self):
        td, = tensor_descriptions(self.args)
        return td.broadcast(td.axes, self.name)

    def generate_adjoints(self, adjoints, delta, x):
        x.generate_add_delta(delta)


class BroadcastOp(ReshapeOp):
    """
    Used to add additional axes for a returned derivative.

    Arguments:
        x: The tensor to broadcast.
        axes: The new axes.
    """

    def __init__(self, x, axes, **kwargs):
        assert Axes.check_broadcast(x.axes, axes)
        super(BroadcastOp, self).__init__(
            x, axes=axes, **kwargs
        )

    @tdcache()
    def tensor_description(self):
        """
        TODO.

        Arguments:

        Returns:
          TODO
        """
        td, = tensor_descriptions(self.args)
        return td.broadcast(self.axes, self.name)

    def generate_adjoints(self, adjoints, delta, x):
        x.generate_add_delta(adjoints, sum(
            delta,
            reduction_axes=delta.axes - x.axes,
            out_axes=x.axes
        ))


def broadcast(x, axes):
    """
    Broadcast the axes of x.

    Args:
        x (TensorOp): The tensor.
        axes: New axes.

    Returns:
        TensorOp: Tensor with additional axes.
    """
    axes = make_axes(axes)
    if x.axes == axes:
        return x
    return BroadcastOp(x, axes)


def axes_with_order(x, axes):
    """
    Return a tensor with a different axes order.

    Args:
        x (TensorOp): The tensor.
        axes (Axes): A permutation of the axes of the tensor.

    Returns:
        TensorOp: The new tensor.

    """
    axes = make_axes(axes)
    if x.axes == axes:
        return x
    return ReorderAxes(x, axes)


class ReorderAxes(ReshapeOp):
    """
    Reorders the axes of a tensor, without making a copy.

    Arguments:
        x: The tensor whose axes to reorder.
        axes: The new axes.
    """
    def __init__(self, x, axes, **kwargs):
        if not x.axes.has_same_axes(axes):
            raise ValueError(
                'The input and output axes must have the same elements.'
            )
        super(ReorderAxes, self).__init__(
            x, axes=axes, **kwargs
        )

    @tdcache()
    def tensor_description(self):
        """
        TODO.

        Arguments:

        Returns:
          TODO
        """
        td, = tensor_descriptions(self.args)
        return td.reorder(self.axes, self.name)

    def generate_adjoints(self, adjoints, delta, x):
        x.generate_add_delta(adjoints, axes_with_order(
            delta,
            x.axes
        ))


class Slice(ReshapeOp):
    """
    Creates a sliced version of a tensor.

    Arguments:
        x: The tensor.
        slices: One slice for each dimension in x.
        axes: Axes for the result.  If not specified, axes will be generated.
    """

    def __init__(self, x, slices, axes=None, **kwargs):
        if len(slices) != len(x.shape):
            raise ValueError((
                'There should be one slice in slices for each dimension in '
                'input tensor.  Input tensor had {tensor_dim} dimensions, '
                'but slices has length {slices_len}.'
            ).format(
                tensor_dim=len(x.shape),
                slices_len=len(slices),
            ))

        if axes is None:
            axes = []
            for axis, s in zip(x.axes, slices):
                # if s is an int, we are doing a getitem, for example y = x[1]
                # and so this axis will no longer exist in the result.
                if not isinstance(s, int):
                    # if nop slice, don't slice the axis
                    if s == slice(None, None, None):
                        axes.append(axis)
                    else:
                        axes.append(SlicedAxis(axis, s))

            axes = make_axes(axes)

        super(Slice, self).__init__(
            x,
            axes=axes,
            **kwargs
        )

        self.slices = slices

    @tdcache()
    def tensor_description(self):
        """
        TODO.

        Arguments:

        Returns:
          TODO
        """
        x, = tensor_descriptions(self.args)
        return x.slice(self.slices, self.axes, self.name)

    def generate_adjoints(self, adjoints, delta, x):
        """
        TODO.

        Arguments:
          adjoints: TODO
          delta: TODO
          x: TODO

        Returns:
          TODO
        """
        x.generate_add_delta(
            adjoints,
            Unslice(delta, self.slices, axes=x.axes)
        )


def slice_along_axis(x, axis, idx):
    """
    Returns a slice of a tensor constructed by indexing into a single axis
    at a single position. If the axis occurs multiple times in the dimensions
    of the input tensor, we select only on the first occurrence.
    Arguments:
        x: input tensor
        axis: axis along which to slice
        idx: index to select from the axis
    Returns:
        y: a slice of x
    """
    pos = x.axes.index(axis)
    ss = tuple(idx if i == pos else slice(None) for i in range(len(x.axes)))
    axes = x.axes[:pos] + x.axes[pos + 1:]
    return Slice(x, ss, axes=axes)


class Flatten(ReshapeOp):
    def __init__(self, x, axes, **kwargs):
        if not isinstance(x, AssignableTensorOp):
            x = ContiguousOp(axes_with_order(x, x.axes))
        super(Flatten, self).__init__(x, axes=axes, **kwargs)

    @tdcache()
    def tensor_description(self):
        x, = tensor_descriptions(self.args)
        return x.flatten(self.axes, name=self.name)

    def generate_adjoints(self, adjoints, delta, x):
        x.generate_add_delta(adjoints, unflatten(
            delta,
            axes=x.axes
        ))


def flatten(x, axes=None, **kwargs):
    if axes is None:
        if len(x.axes) == 1:
            return x
        else:
            axes = Axes((FlattenedAxis(x.axes),))

    if x.is_scalar:
        return x

    if isinstance(x, Flatten) and x.axes == axes:
        return x
    return Flatten(x, axes=axes, **kwargs)


def flatten_at(x, idx):
    if idx == 0 or idx == len(x.axes):
        return flatten(x)
    else:
        return flatten(x, make_axes((
            make_axes(x.axes[:idx]).flatten(),
            make_axes(x.axes[idx:]).flatten()
        )))


class Unflatten(ReshapeOp):
    def __init__(self, x, axes=None, **kwargs):
        if axes is None:
            axes = []
            for axis in x.axes:
                axes.extend(axis.axes)
        axes = make_axes(axes)
        assert Axes.check_unflatten(x.axes, axes)
        super(Unflatten, self).__init__(x, axes=axes, **kwargs)

    @tdcache()
    def tensor_description(self):
        x, = tensor_descriptions(self.args)
        return x.unflatten(self.axes, self.name)

    def generate_adjoints(self, adjoints, delta, x):
        x.generate_add_delta(adjoints, flatten(
            delta,
            axes=x.axes
        ))


def unflatten(x, axes=None, **kwargs):
    if axes is None:
        axes = []
        for axis in x.axes:
            axes.extend(axis.axes)
    axes = Axes(axes)
    if axes == x.axes:
        return x
    return Unflatten(x, axes=axes, **kwargs)


class AssignableTensorOp(TensorOp):
    """
    Value comes directly from storage.

    Arguments:
        input: The storage is used as an input from the CPU. Implies persistent.
        initial_value: If callable, a function that generates an Op whose tensor should be
            used as the initial value.  Otherwise an Op that should be used as the initial
            value.

    Attributes:
        input (bool): The storage is used as an input.
    """

    def __init__(
            self,
            initial_value=None,
            input=False,
            persistent=False,
            **kwargs):
        if input:
            persistent = True
        super(AssignableTensorOp, self).__init__(persistent=persistent, **kwargs)
        self.input = input

        with Op.saved_user_deps():
            # Run initializations in a clean context so their SetItems don't modify user_deps
            # for the main computations.
            # TODO Maybe we want to use a single context for all of initialization.  We would
            # need to do the following in a separate method called during transformation.
            if callable(initial_value):
                self.add_initializer(assign(self, initial_value()))
            elif initial_value is not None:
                self.add_initializer(assign(self, initial_value))

    @property
    def defs(self):
        """

        Returns:
            AssignableTensorOp is not executed, so its appearance in the instruction stream does
            not affect liveness of its value.

        """
        return []

    @property
    def is_device_op(self):
        """

        Returns:
            False, because this is handled by the transformer.

        """
        return False


def constant(const, axes=None, dtype=None):
    """
    Makes a constant scalar/tensor.  For a tensor, constant provides the opportunity
        to supply axes.  Scalar/NumPytensor arguments are usually automatically converted to
        tensors, but constant may be used to supply axes or in the rare cases where constant
        is not automatically provided.

    Args:
        const: The constant, a scalar or a NumPy array.
        axes: The axes for the constant.
        dtype (optional): The dtype to use.
    Returns:
        An AssignableTensorOp for the constant.
    """
    graph_label_type = "<Const({})>".format(const)
    val = AssignableTensorOp(axes=axes, constant=True, persistent=True, trainable=False,
                             graph_label_type=graph_label_type, dtype=dtype)
    nptensor = np.asarray(const, dtype=val.dtype)

    if not val.has_axes:
        val.axes = make_axes([make_axis(x, match_on_length=True) for x in nptensor.shape])

    if nptensor.shape != val.axes.lengths:
        raise ValueError((
            "Tried to initialize constant with numpy array of "
            "shape {np_shape} though gave axes with a different "
            "shape {axes_shape}."
        ).format(
            np_shape=nptensor.shape,
            axes_shape=val.axes.lengths,
        ))

    val_tensor = nptensor
    if len(val.axes) == 0:
        val_tensor = nptensor[()]
    val.const = val_tensor

    def value_fun(tensor):
        return val_tensor

    val.add_initializer(init_tensor(val, value_fun))

    return val


def is_constant(value):
    """
    Test an Op to see if it is a constant.

    Args:
        value: An Op

    Returns: True if value is a constant.

    """
    return isinstance(value, AssignableTensorOp) and value.is_constant


def is_constant_scalar(value):
    """
    Tests an Op to see if it is a constant scalar.

    Args:
        value: An Op.

    Returns: True if value is a constant scalar.

    """
    return value.is_constant and value.is_scalar


def constant_value(value):
    """
    Returns the constant value of an Op.

    Args:
        value (TensorOp): A constant op.

    Returns: The constant value.

    """
    if not is_constant(value):
        raise ValueError()
    return value.const


def constant_storage(axes, dtype=None, initial_value=None):
    """
    A tensor that is supposed to remain constant.

    Args:
        axes (Axes): The axes of the constant storage.
        dtype (optional): The dtype of the storage.
        name (String, optional): A name for the storage.
        initial_value: A host constant or callable. If a callable, will be called
            to produce the value.


    Returns:
        AssignableTensorOp: The constant storage.
    """

    return AssignableTensorOp(graph_label_type="constant",
                              constant=True, persistent=True,
                              trainable=False,
                              axes=axes, dtype=dtype,
                              initial_value=initial_value)


def placeholder(axes, dtype=None, initial_value=None):
    """
    A persistent tensor to be initialized from the CPU.

    Args:
        axes (Axes): The axes of the placeholder.
        dtype (optional): The dtype of the placeholder.
        initial_value (optional): A host constant or callable. If callable, will
            be called to generate an initial value.

    Returns:
        AssignableTensorOp: The placeholder.

    """
    return AssignableTensorOp(graph_label_type="placeholder",
                              constant=False, persistent=True, trainable=False,
                              input=True,
                              axes=axes, dtype=dtype,
                              initial_value=initial_value)


def temporary(axes, dtype=None, initial_value=None):
    """
    Temporary storage.

    Statically allocates storage that may be reused outside of the scope of the values.

    Args:
        axes (Axes): The axes of the storage.
        dtype (optional): The dtype of the storage.
        initial_value (optional): A host constant or callable. If callable, will
            be called to generate an initial value.

    Returns:
        AssignableTensorOp: The placeholder.

    """
    return AssignableTensorOp(graph_label_type="Temp",
                              constant=False, persistent=True,
                              trainable=False,
                              axes=axes, dtype=dtype,
                              initial_value=initial_value)


def persistent_tensor(axes, dtype=None, initial_value=None):
    """
    Persistent storage.

    Storage that will retain its value from computation to computation.

    Args:
        axes (Axes): The axes of the persistent storage.
        dtype (optional): The dtype of the persistent storage.
        initial_value (optional): A host constant or callable. If callable, will
            be called to generate an initial value.

    Returns:
        AssignableTensorOp: The persistent storage.

    """
    return AssignableTensorOp(graph_label_type="Persistent",
                              constant=False, persistent=True,
                              trainable=False,
                              axes=axes, dtype=dtype,
                              initial_value=initial_value)


def variable(axes, dtype=None, initial_value=None):
    """
    A trainable tensor.

    Args:
        axes (Axes): Axes for the variable.
        dtype (optional): The dtype for the tensor.
        initial_value: A constant or callable. If a callable, the callable
            will be called to provide an initial value.

    Returns:
        AssignableTensorOp: The variable.

    """
    return AssignableTensorOp(graph_label_type="Variable",
                              constant=False, persistent=True,
                              trainable=True, axes=axes,
                              dtype=dtype,
                              initial_value=initial_value)


class StackOp(AssignableTensorOp):
    """
    Joins a list of identically-axed tensors along a new axis.

    Assign each argument into the appropriate slice of the storage associated
    with this op.

    Arguments:
        x_list: A list of identically-axed tensors to join.
        axis: The axis to select joined tensors.
        pos: The position within the axes of the x_list tensors to insert axis in the result.
        **kwargs: Other args for TensorOp.

    Parameters:
        pos: The position of the join axis.
    """
    def __init__(self, x_list, axis, pos=0, **kwargs):
        self.pos = pos
        x_axes = x_list[0].axes
        axes_0 = x_axes[:pos]
        axes_1 = x_axes[pos:]
        arg_axes = axes_0 + axes_1

        axes = make_axes(tuple(axes_0) + (axis,) + tuple(axes_1))
        super(StackOp, self).__init__(args=tuple(x_list), axes=axes)

        # In order to avoid setting copies of our storage, we need a flattened
        # version of our storage so we can treat the slices as 2d tensors without
        # tensor shaping doing the sets into a copy of our slices.
        flat_axes = []
        flat_slices = []
        if len(axes_0) > 0:
            flat_axes.append(FlattenedAxis(axes_0))
            flat_slices.append(slice(None))
        flat_pos = len(flat_axes)
        flat_axes.append(axis)
        flat_slices.append(0)
        if len(axes_1) > 0:
            flat_axes.append(FlattenedAxis(axes_1))
            flat_slices.append(slice(None))
        flat_self = flatten(self, flat_axes)

        if len(axes_0) == 0 or len(axes_1) == 0:
            assign_op = AssignOneDOp
        else:
            assign_op = AssignTwoDOp

        deps = OrderedSet()
        for i, arg in enumerate(self.args):
            slices = list(flat_slices)
            slices[flat_pos] = i
            slice_op = Slice(flat_self, slices)
            # Make sure the args are in the same order as our axes
            ordered_arg = axes_with_order(arg, arg_axes)
            # Arg is now 1d or 2d, depending on pos
            flattened_arg = flatten_at(ordered_arg, pos)
            # All users of this need to do the assigns
            deps.add(assign_op(slice_op, flattened_arg))

        self.user_deps = deps

    def generate_adjoints(self, adjoints, delta, *x_list):
        s = [slice(None)] * len(self.axes)
        for i, x in enumerate(x_list):
            s[self.pos] = i
            x.generate_add_delta(
                adjoints,
                Slice(delta, tuple(s), axes=x.axes)
            )


def stack(x_list, axis, pos=0):
    """

    Args:
        x_list: A list of identically-axed tensors to join.
        axis: The axis to select joined tensors.
        pos: The position within the axes of the x_list tensors to insert axis in the result.

    Returns:
        TensorOp: The joined tensors.

    """
    return StackOp(x_list, axis, pos)


class Unslice(TensorOp):
    """
    A computation to reverse a slicing operation.
    Primarily used internally to implement expansions of tensors
    such as the derivative of a slice and a padding function.
    However, there is no reason why this operation should not be used
    by a higher-level module or the end user.

    Arguments:
        x: The tensor.
        slices: slices to be unsliced.
        axes: axes of result.

    Attributes:
        slices: The slices.
        input_axes: The axes of the input x.
    """

    def __init__(self, x, slices, **kwargs):
        super(Unslice, self).__init__(args=(x,), **kwargs)
        self.slices = slices
        self.input_axes = x.axes

    @cachetools.cached({})
    def call_info(self):
        """
        TODO.

        Arguments:

        Returns:
          TODO
        """
        x, = super(Unslice, self).call_info()
        return [self.tensor_description().slice(self.slices, self.input_axes, self.name), x]

    def generate_adjoints(self, adjoints, delta, x):
        """
        TODO.

        Arguments:
          adjoints: TODO
          delta: TODO
          x: TODO
        """
        x.generate_add_delta(adjoints, Slice(delta, self.slices, axes=x.axes))


class RNG(object):
    """TODO."""

    def __init__(self, seed=None):
        self.seed = seed
        self.rng = np.random.RandomState(seed=seed)

    def uniform(self, low=0.0, high=1.0, size=None):
        """
        TODO.

        Arguments:
          low: TODO
          high: TODO
          size: TODO
          **kwargs: TODO

        Returns:
          TODO
        """

        def value_fun(tensor_description):
            return self.rng.uniform(low, high, tensor_description.sizes).astype(
                tensor_description.dtype)

        val = constant_storage(axes=size)
        val.add_initializer(init_tensor(val, value_fun))
        return val

    def normal(self, loc, scale, size):
        """
        TODO.

        Arguments:
          loc: TODO
          scale: TODO
          size: TODO
          **kwargs: TODO

        Returns:
          TODO
        """

        def value_fun(tensor_description):
            return self.rng.normal(
                loc, scale, tensor_description.sizes).astype(
                tensor_description.dtype)

        val = constant_storage(axes=size)
        val.add_initializer(init_tensor(val, value_fun))
        return val


class RngOp(TensorOp):

    def __init__(self, distribution, params, x, *args, **kwargs):
        """
        Arguments:
            x  : input tensor.
            distribution : either 'uniform' or 'normal'
            params: dict for specifying parameters of distribution
        Return:
        """
        if distribution not in ('uniform', 'normal'):
            raise ValueError((
                'unsupported distribution: {}'
            ).format(distribution))

        self.distribution = distribution
        self.params = params

        super(RngOp, self).__init__(
            args=(x,), axes=x.axes, *args, **kwargs
        )

    def generate_adjoints(self, adjoints, delta, x):
        x.generate_add_delta(adjoints, 0)


def uniform(x, low=0.0, high=1.0):
    """
    Fills x with uniform distribution between low and high.

    Args:
        x (TensorOp): A tensor.
        low (float): lower limit of distribution range
        high (float): upper limit of distribution range

    Returns:
        TensorOp: The  value of x.

    """
    return RngOp(distribution='uniform', params=dict(low=low, high=high), x=x)


def normal(x, loc=0.0, scale=1.0):
    """
    Fills x with normal distribution centered around loc and scaled by scale

    Args:
        x (TensorOp): A tensor.
        loc (float): mean of distribution
        scale (float): standard deviation of distribution

    Returns:
        TensorOp: The  value of x.

    """
    return RngOp(distribution='normal', params=dict(loc=loc, scale=scale), x=x)


class AllReduce(Op):
    """TODO."""

    def __init__(self, x, **kwargs):
        super(AllReduce, self).__init__(args=(x,), **kwargs)


class ElementWise(TensorOp):
    pass


class UnaryElementwiseAxesOp(ElementWise):
    """
    Handles initialization and 1d shaping for unary elementwise operations.
    """
    one_d_class = None

    def __init__(self, x):
        super(UnaryElementwiseAxesOp, self).__init__(args=(x,), axes=x.axes)

    def reduce_to_one_d(self):
        """
        Flatten the argument, do the op, and then unflatten the result.

        The class attribure one_d_class should hold the Op class for the flattened operation.

        Returns:
            Flattened computation.

        """
        return unflatten(self.__class__.one_d_class(flatten(self.args[0])).named(self.name))


class UnaryElementwiseOneDOp(ElementWise):
    """
    Handles initialization for unary operations.
    """
    def __init__(self, x):
        super(UnaryElementwiseOneDOp, self).__init__(args=(x,), axes=x.axes)


class NegativeOneDOp(UnaryElementwiseOneDOp):
    """
    1d negative.
    """
    pass


class NegativeOp(UnaryElementwiseAxesOp):
    """
    Negative of a tensor.
    """
    one_d_class = NegativeOneDOp

    def generate_adjoints(self, adjoints, delta, x):
        x.generate_add_delta(adjoints, -delta)


def negative(x):
    """
    Returns the negative of x.

    Args:
        x (TensorOp): tensor.

    Returns:
        (TensorOp): The negative of x.

    """
    return NegativeOp(x)


class AbsoluteOneDOp(UnaryElementwiseOneDOp):
    """
    1d absolute value.
    """
    pass


class AbsoluteOp(UnaryElementwiseAxesOp):
    """
    Absolute value of a tensor.
    """
    one_d_class = AbsoluteOneDOp

    def generate_adjoints(self, adjoints, delta, x):
        x.generate_add_delta(adjoints, sign(x) * delta)


def absolute(x):
    """
    Returns the absolute value of x.

    Args:
        x (TensorOp): A tensor.

    Returns:
        TensorOp: The absolute value of x.

    """
    return AbsoluteOp(x)


class SinOneDOp(UnaryElementwiseOneDOp):
    """
    1d sin.
    """
    pass


class SinOp(UnaryElementwiseAxesOp):
    """
    Sin of a tensor.
    """
    one_d_class = SinOneDOp

    def generate_adjoints(self, adjoints, delta, x):
        x.generate_add_delta(adjoints, delta * cos(x))


def sin(x):
    """
    Returns the sin of x.

    Args:
        x (TensorOp): A tensor.

    Returns:
        TensorOp: sin of x.

    """
    return SinOp(x)


class CosOneDOp(UnaryElementwiseOneDOp):
    """
    1d cos.
    """
    pass


class CosOp(UnaryElementwiseAxesOp):
    """
    Cos of a tensor.
    """
    one_d_class = CosOneDOp

    def generate_adjoints(self, adjoints, delta, x):
        x.generate_add_delta(adjoints, -delta * sin(x))


def cos(x):
    """
    Returns the cos of x.

    Args:
        x (TensorOp): A tensor.

    Returns:
        TensorOp: The cos of x.

    """
    return CosOp(x)


class TanhOneDOp(UnaryElementwiseOneDOp):
    """
    1d tanh.
    """
    pass


class TanhOp(UnaryElementwiseAxesOp):
    """
    Tanh of a tensor.
    """
    one_d_class = TanhOneDOp

    def generate_adjoints(self, adjoints, delta, x):
        x.generate_add_delta(adjoints, delta * (1.0 - self * self))


def tanh(x):
    """
    Returns the cos of x.

    Args:
        x (TensorOp): A tensor.

    Returns:
        TensorOp: The tanh of x.

    """
    return TanhOp(x)


class ExpOneDOp(UnaryElementwiseOneDOp):
    """
    1d exp.
    """
    pass


class ExpOp(UnaryElementwiseAxesOp):
    """
    Exp of a tensor.
    """
    one_d_class = ExpOneDOp

    def generate_adjoints(self, adjoints, delta, x):
        x.generate_add_delta(adjoints, delta * self)


def exp(x):
    """
    Returns the exp of x.

    Args:
        x (TensorOp): A tensor.

    Returns:
        TensorOp: The exp of x.

    """
    return ExpOp(x)


class LogOneDOp(UnaryElementwiseOneDOp):
    """
    1d log.
    """
    pass


class LogOp(UnaryElementwiseAxesOp):
    """
    Log of a tensor.
    """
    one_d_class = LogOneDOp

    def generate_adjoints(self, adjoints, delta, x):
        def do_adjoints(delta, x):
            if isinstance(x, Divide):
                a, b = x.args
                do_adjoints(delta, a)
                do_adjoints(-delta, b)
            elif isinstance(x, ExpOp):
                x.args[0].generate_add_delta(adjoints, delta)
            else:
                x.generate_add_delta(adjoints, delta / x)

        do_adjoints(delta, x)


def log(x):
    """
    Returns the log of x.

    Args:
        x (TensorOp): A tensor.

    Returns:
        TensorOp: The log of x.

    """
    return LogOp(x)


safelog_cutoff = 50.0


def safelog(x, limit=np.exp(-safelog_cutoff)):
    return log(maximum(x, limit))


class ReciprocalOneDOp(UnaryElementwiseOneDOp):
    """
    1d reciprocal.
    """
    pass


class ReciprocalOp(UnaryElementwiseAxesOp):
    """
    Reciprocal of a tensor.
    """
    one_d_class = ReciprocalOneDOp

    def generate_adjoints(self, adjoints, delta, x):
        x.generate_add_delta(adjoints, -self * self * delta)


def reciprocal(x):
    """
    Returns the reciprocal of x.

    Args:
        x (TensorOp): A tensor.

    Returns:
        TensorOp: The reciprocal of x.

    """
    return ReciprocalOp(x)


class SignOneDOp(UnaryElementwiseOneDOp):
    "1d Sign."
    pass


class SignOp(UnaryElementwiseAxesOp):
    "Sign of a tensor."
    one_d_class = SignOneDOp


def sign(x):
    """
    Returns the sign of x.

    Args:
        x (TensorOp): A tensor.

    Returns:
        TensorOp: The sign of x.

    """
    return SignOp(x)


class SquareOneDOp(UnaryElementwiseOneDOp):
    """
    1d square.
    """
    pass


class SquareOp(UnaryElementwiseAxesOp):
    """
    Square of a tensor.
    """
    one_d_class = SquareOneDOp

    def generate_adjoints(self, adjoints, delta, x):
        x.generate_add_delta(adjoints, 2.0 * delta * x)


def square(x):
    """
    Returns the square of x.

    Args:
        x (TensorOp): A tensor.

    Returns:
        TensorOp: The square of x.

    """
    return SquareOp(x)


class SqrtOneDOp(UnaryElementwiseOneDOp):
    "1d square root."
    pass


class SqrtOp(UnaryElementwiseAxesOp):
    """
    Square root of a tensor.
    """
    one_d_class = SqrtOneDOp

    def generate_adjoints(self, adjoints, delta, x):
        x.generate_add_delta(adjoints, 0.5 * delta / self)


def sqrt(x):
    """
    Returns the square root of x.

    Args:
        x (TensorOp): A tensor.

    Returns:
        TensorOp: The square root of x.

    """
    return SqrtOp(x)


class BinaryElementWiseAxesOp(ElementWise):
    def __init__(self, x, y, **kwargs):
        self.kwargs = kwargs
        x, y = as_ops((x, y))
        axes = x.axes + y.axes
        x = broadcast(x, axes)
        y = broadcast(y, axes)

        super(BinaryElementWiseAxesOp, self).__init__(
            args=(x, y),
            axes=axes,
            **kwargs
        )

    @property
    def one_dimensional(self):
        x, y = self.args
        return len(x.axes) <= 1 and len(y.axes) <= 1

    @property
    def zero_dimensional(self):
        x, y = self.args
        return len(x.axes) == 0 and len(y.axes) == 0


class BinaryElementWiseLowDOp(ElementWise):
    def __init__(self, x, y, **kwargs):
        self.kwargs = kwargs

        if x.is_scalar:
            x = x.scalar_op
        if y.is_scalar:
            y = y.scalar_op

        super(BinaryElementWiseLowDOp, self).__init__(
            args=(x, y),
            **kwargs
        )

    @property
    def one_dimensional(self):
        x, y = self.args
        return len(x.axes) <= 1 and len(y.axes) <= 1

    @property
    def zero_dimensional(self):
        x, y = self.args
        return len(x.axes) == 0 and len(y.axes) == 0


def create_binary_elementwise(name,
                              one_dim_name,
                              zero_dim_name,
                              func_name=None,
                              generate_adjoints=None,
                              one_dim_generate_adjoints=None,
                              zero_dim_generate_adjoints=None):
    d = {}
    if generate_adjoints is not None:
        d['generate_adjoints'] = generate_adjoints
    BinClass = type(name, (BinaryElementWiseAxesOp,), d)

    d = {}
    if one_dim_generate_adjoints is not None:
        d['generate_adjoints'] = one_dim_generate_adjoints
    OneDimBinClass = type(one_dim_name, (BinaryElementWiseLowDOp,), d)

    d = {}
    if zero_dim_generate_adjoints is not None:
        d['generate_adjoints'] = zero_dim_generate_adjoints
    ZeroDimBinClass = type(zero_dim_name, (BinaryElementWiseLowDOp,), d)

    def reduce_to_oned(self):
        x, y = self.args
        if x.is_scalar and y.is_scalar:
            return ZeroDimBinClass(x.scalar_op, y.scalar_op, axes=self.axes, **self.kwargs)
        else:
            x, y = flatten(x), flatten(y)
            return unflatten(OneDimBinClass(x, y, axes=FlattenedAxis(self.axes), **self.kwargs))
    BinClass.reduce_to_oned = reduce_to_oned

    if func_name is None:
        return BinClass, OneDimBinClass, ZeroDimBinClass
    else:
        def func(*args, **kwargs):
            return BinClass(*args, **kwargs)
        func.__name__ = func_name
        return BinClass, OneDimBinClass, ZeroDimBinClass, func


def add_adjoints(self, adjoints, delta, x, y):
    x.generate_add_delta(adjoints, delta)
    y.generate_add_delta(adjoints, delta)


Add, AddOneDim, AddZeroDim, add = create_binary_elementwise(
    'AddOp', 'AddOneDim', 'AddZeroDim', 'addX', add_adjoints
)


def add(x, y, name=None):
    """
    Returns a TensorOp for the sum of x and y.

    Args:
        x (TensorOp): The first input.
        y (TensorOp):  The second input.
        name (String, optional): A name for the sum.

    Returns:
        TensorOp: x + y

    """
    return Add(x, y)


def subtract_adjoints(self, adjoints, delta, x, y):
    x.generate_add_delta(adjoints, delta)
    y.generate_add_delta(adjoints, -delta)


Subtract, SubtractOneDim, SubtractZeroDim, subtract = create_binary_elementwise(
    'Subtract', 'SubtractOneDim', 'SubtractZeroDim',
    'subtract', subtract_adjoints
)


def multiply_adjoints(self, adjoints, delta, x, y):
    x.generate_add_delta(adjoints, delta * y)
    y.generate_add_delta(adjoints, x * delta)


Multiply, MultiplyOneDim, MultiplyZeroDim, multiply = create_binary_elementwise(
    'Multiply', 'MultiplyOneDim', 'MultiplyZeroDim',
    'multiply', multiply_adjoints
)


def divide_adjoints(self, adjoints, delta, x, y):
    x.generate_add_delta(adjoints, delta * self / x)
    y.generate_add_delta(adjoints, -delta * self / y)


Divide, DivideOneDim, DivideZeroDim, divide = create_binary_elementwise(
    'Divide', 'DivideOneDim', 'DivideZeroDim',
    'divide', divide_adjoints
)

Mod, ModOneDim, ModZeroDim, mod = create_binary_elementwise(
    'Mod', 'ModOneDim', 'ModZeroDim',
    'mod', None
)


def maximum_adjoints(self, adjoints, delta, x, y):
    x.generate_add_delta(adjoints, greater(x, y) * delta)
    y.generate_add_delta(adjoints, greater(y, x) * delta)


Maximum, MaximumOneDim, MaximumZeroDim, maximum = create_binary_elementwise(
    'Maximum', 'MaximumOneDim', 'MaximumZeroDim', 'maximum', maximum_adjoints
)


def minimum_adjoints(self, adjoints, delta, x, y):
    x.generate_add_delta(adjoints, less(x, y) * delta)
    y.generate_add_delta(adjoints, less(y, x) * delta)


Minimum, MinimumOneDim, MinimumZeroDim, minimum = create_binary_elementwise(
    'Minimum', 'MinimumOneDim', 'MinimumZeroDim', 'minimum', minimum_adjoints
)


def power_adjoints(self, adjoints, delta, x, y):
    x.generate_add_delta(adjoints, delta * y * self / x)
    y.generate_add_delta(adjoints, delta * self * log(x))


Power, PowerOneDim, PowerZeroDim, power = create_binary_elementwise(
    'Power', 'PowerOneDim', 'PowerZeroDim', 'power', power_adjoints
)


Equal, EqualOneDim, EqualZeroDim, equal\
    = create_binary_elementwise('Equal', 'EqualOneDim', 'EqualZeroDim', 'equal')


NotEqual, NotEqualOneDim, NotEqualZeroDim, not_equal\
    = create_binary_elementwise('NotEqual', 'NotEqualOneDim', 'NotEqualZeroDim', 'not_equal')


Greater, GreaterOneDim, GreaterZeroDim, greater\
    = create_binary_elementwise('Greater', 'GreaterOneDim', 'GreaterZeroDim', 'greater')


Less, LessOneDim, LessZeroDim, less\
    = create_binary_elementwise('Less', 'LessOneDim', 'LessZeroDim', 'less')


GreaterEqual, GreaterEqualOneDim, GreaterEqualZeroDim, greater_equal\
    = create_binary_elementwise(
        'GreaterEqual', 'GreaterEqualOneDim',
        'GreaterEqualZeroDim', 'greater_equal'
    )


LessEqual, LessEqualOneDim, LessEqualZeroDim, less_equal\
    = create_binary_elementwise('LessEqual', 'LessEqualOneDim', 'LessEqualZeroDim', 'less_equal')


<<<<<<< HEAD
class Dimshuffle(TensorOp):
    """
    Shuffle the axes of x so that they are in the order specified in axes.

    All Axis in x.axes must also be present in axes.
    """
    def __init__(self, x, axes, **kwargs):
        if not x.axes.has_same_axes(axes):
            raise ValueError(
                'The input and output axes must have the same elements.'
            )
        old_poss = []
        for axis in axes:
            old_pos = Axes.find_axis(x.axes, axis)
            old_poss.append(old_pos)
        self.old_axis_positions = tuple(old_poss)
=======
class ContiguousOp(TensorOp):
    """
    Ensure that element layout is contiguous.
>>>>>>> 31558a8c

    Parameters:
        x (TensorOp): A possibly non-contiguous tensor.
    """
    def __init__(self, x, **kwargs):
        super(ContiguousOp, self).__init__(args=(x,), axes=x.axes, **kwargs)

    @property
    def old_axis_positions(self):
        return tuple(range(len(self.axes)))

    def generate_adjoints(self, adjoints, delta, x):
<<<<<<< HEAD
        """
        The derivative of dimshuffle is a dimshuffle in the opposite order.
        Dimshuffle the deltas back into same order as the input (x).
        """
        x.generate_add_delta(
            adjoints,
            delta
        )
=======
        x.generate_add_delta(adjoints, delta)
>>>>>>> 31558a8c


class DotOp(TensorOp):
    def __init__(self, x, y, **kwargs):
        self.x_reduction_axes = x.axes.intersect(y.axes.get_dual())
        self.y_reduction_axes = self.x_reduction_axes.get_dual(1)
        self.x_out_axes = x.axes - self.x_reduction_axes
        self.y_out_axes = y.axes - self.y_reduction_axes

        if len(self.x_out_axes.intersect(self.y_out_axes)):
            raise ValueError("Intersection in out axes for dot.")
        axes = self.x_out_axes + self.y_out_axes

        super(DotOp, self).__init__(
            args=(x, y), axes=axes, **kwargs
        )

    def generate_adjoints(self, adjoints, delta, x, y):
        """
        Generates the adjoint contributions for x and y.

        On input, x axes can be grouped as IJ* and y axes as JK where
        J* is predecessor of J.

        Axes will be:
            Delta: IK.
            x adj: IJ*
            y adj: JK

        For x adj, we have IK and JK, so we dual K for delta and J for y
        to get IK* and J*K for a product of IJ*.

        For y adj, we have IJ* and IK, to get JK, so we dual I and undual
        J* in x, to get I*J and IK for a product of JK.

        Args:
            adjoints: The adjoints for the deriv being computed.
            delta (TensorOp): The backprop op.
            x (TensorOp): The x argument.
            y (TensorOp): The y argument.

        """
        x.generate_add_delta(
            adjoints,
            axes_with_order(
                dot(dualed_axes(delta, self.y_out_axes, -1, 0),
                    dualed_axes(y, self.y_reduction_axes, -1, 0)),
                x.axes)
        )
        y.generate_add_delta(
            adjoints,
            axes_with_order(
                dot(dualed_axes(x, self.x_out_axes, -1, +1), delta),
                y.axes)
        )


def dualed_axes(x, filter, in_dual_offset, out_dual_offset):
    """
    Cast axes to a dual offset of axes depending on membership in dual_axes.

    In a dot(a, b), each pair of axes (a_i, b_j) between a and b where
    a_i = b_j - 1
    will be paired for multiplication and then summing.

    Args:
        x (TensorOp): A tensor.
        filter: A collection of axes.
        in_dual_offset: Dual shift amount for axes in filter.
        out_dual_offset: Dual shift amount for axes not in filter.

    Returns:
        TesnsorOp: x with axes cast.

    """
    def dualed(axis):
        if axis in filter:
            return axis + in_dual_offset
        else:
            return axis + out_dual_offset
    return cast_axes(x, (dualed(axis) for axis in x.axes))


def dot(x, y, name=None):
    """
    The dot product of x and y.

    Reduction axes in x are those whose dual offset is one less than an axis in y.

    Args:
        x (TensorOp): First argument.
        y (TensorOp): Second argumnent.
        name (String, optional): Name for the TensorOp.

    Returns:
        TensorOp: The dot product.

    """
    return DotOp(x, y, name=name)


def squared_L2(x):
    """
    Returns the dot of x and y, with the axes of x set to their dual offset.

    Args:
        x (TensorOp): The first value, axes shifted down by 1.
        y (TensorOp): The second value.

    Returns:
        TensorOp: The result.

    """
    return dot(dualed_axes(x, x.axes, -1, 0), x)


class LowDimensionalDot(TensorOp):
    def __init__(self, x, y, axes, **kwargs):
        super(LowDimensionalDot, self).__init__(args=(x, y), axes=axes, **kwargs)


class DotOneDimensional(LowDimensionalDot):
    def __init__(self, x, y, axes, **kwargs):
        assert len(x.axes) == 1 and len(y.axes) == 1
        super(DotOneDimensional, self).__init__(
            x, y, axes, **kwargs
        )


class DotTwoDimensional(LowDimensionalDot):
    def __init__(self, x, y, axes, **kwargs):
        assert len(x.axes) == 2 and len(y.axes) == 2
        super(DotTwoDimensional, self).__init__(
            x, y, axes, **kwargs
        )


class DotTwoByOne(LowDimensionalDot):
    def __init__(self, x, y, axes, **kwargs):
        assert len(x.axes) == 2 and len(y.axes) == 1
        super(DotTwoByOne, self).__init__(
            x, y, axes, **kwargs
        )


class Softmax(object):
    """
    A schema to use to shortcut formula for the softmax derivative.
    """

    def __init__(self, x, exps, Z):
        self.x = x
        self.exps = exps
        self.Z = Z

    def generate_adjoints(self, adjoints, delta, op):
        """
        TODO.

        Arguments:
          adjoints: TODO
          delta: TODO
          op: TODO

        Returns:
          TODO
        """
        z = delta * op
        zs = sum(z)
        self.x.generate_add_delta(adjoints, (z - zs * op))


def softmax(x, normalization_axes=None, **kwargs):
    """
    The softmax activation function.

    Arguments:
      x: input
      normalization_axes: dimensions over which we normalize
      **kwargs: options

    Returns:
        y: output of softmax function
    """
    if normalization_axes is None:
        normalization_axes = x.axes.sample_axes()\
            - x.axes.recurrent_axes()
    x = x - max(x, reduction_axes=normalization_axes)
    exps = exp(x)
    Z = sum(exps, reduction_axes=normalization_axes)
    result = exps / Z
    result.add_schema(Softmax(x=x, exps=exps, Z=Z))
    return result


class ReductionOp(TensorOp):
    must_reduce = True

    def __init__(self, x, reduction_axes=None, out_axes=None, dtype=None, **kwargs):
        if reduction_axes is None and out_axes is None:
            reduction_axes = x.axes.sample_axes() - x.axes.recurrent_axes()
            out_axes = x.axes - reduction_axes
        elif reduction_axes is None:
            out_axes = make_axes(out_axes)
            reduction_axes = x.axes - out_axes
        elif out_axes is None:
            reduction_axes = make_axes(reduction_axes)
            out_axes = x.axes - reduction_axes
        else:
            out_axes = make_axes(out_axes)
            reduction_axes = make_axes(reduction_axes)
        assert reduction_axes.intersect(out_axes) == make_axes(())

        self.reduction_axes = reduction_axes
        self.kwargs = kwargs

        super(ReductionOp, self).__init__(
            args=(x,),
            axes=out_axes,
            dtype=dtype
        )
        assert self.valid

    @property
    def valid(self):
        return True


def create_twod_reduction_op(name,
                             red_cls,
                             two_dim_generate_adjoints=None):
    def valid_two(self):
        x, = self.args
        return len(x.axes) == 2\
            and self.reduction_axes == x.axes[:1]\
            and self.out_axes == x.axes[1:]
    d = {'valid': valid_two, 'must_reduce': False}

    if two_dim_generate_adjoints is not None:
        d['generate_adjoints'] = two_dim_generate_adjoints

    RedTwoDimClass = type(name, (red_cls,), d)
    return RedTwoDimClass


def create_oned_reduction_op(name,
                             red_cls,
                             one_dim_generate_adjoints=None):
    def valid_one(self):
        x, = self.args
        return len(x.axes) == 1\
            and self.reduction_axes == x.axes

    d = {'valid': valid_one, 'must_reduce': False}
    if one_dim_generate_adjoints is not None:
        d['generate_adjoints'] = one_dim_generate_adjoints

    RedOneDimClass = type(name, (red_cls,), d)
    return RedOneDimClass


def create_reduction_op(name,
                        two_dim_name,
                        one_dim_name,
                        func_name=None,
                        generate_adjoints=None,
                        two_dim_generate_adjoints=None,
                        one_dim_generate_adjoints=None):
    d = {}
    if generate_adjoints is not None:
        d['generate_adjoints'] = generate_adjoints
    RedClass = type(name, (ReductionOp,), d)

    RedTwoDimClass = create_twod_reduction_op(
        two_dim_name,
        RedClass,
        two_dim_generate_adjoints
    )

    RedOneDimClass = create_oned_reduction_op(
        one_dim_name,
        RedClass,
        one_dim_generate_adjoints
    )

    def reduce_to_twod(self):
        x, = self.args
        reduction_axes = self.reduction_axes
        out_axes = self.axes

        if len(reduction_axes) == 0:
            return broadcast(x, axes=out_axes)
        elif len(x.axes) == 0:
            return broadcast(x, axes=out_axes)

        if len(out_axes) == 0:
            x = flatten(x)
            return RedOneDimClass(
                x,
                reduction_axes=x.axes,
                out_axes=make_axes(()),
                dtype=self.dtype,
                **self.kwargs
            )
        else:
            x = broadcast(x, axes=reduction_axes + out_axes)
            x = flatten_at(x, len(reduction_axes))

            out = RedTwoDimClass(
                x,
                reduction_axes=make_axes((x.axes[0],)),
                out_axes=make_axes((x.axes[1],)),
                dtype=self.dtype,
                **self.kwargs
            )
            out = unflatten(out)
            return broadcast(out, axes=out_axes)
    RedClass.reduce_to_twod = reduce_to_twod

    if func_name is None:
        return RedClass, RedTwoDimClass, RedOneDimClass
    else:
        def func(*args, **kwargs):
            return RedClass(*args, **kwargs)
        func.__name__ = func_name
        return RedClass, RedTwoDimClass, RedOneDimClass, func


def max_adjoints(self, adjoints, delta, x):
    x.generate_add_delta(adjoints, equal(x, self) * delta)


Max, MaxTwoDim, MaxOneDim, max = create_reduction_op(
    'Max', 'MaxTwoDim', 'MaxOneDim', 'max', max_adjoints
)


def min_adjoints(self, adjoints, delta, x):
    x.generate_add_delta(adjoints, equal(x, self) * delta)


Min, MinTwoDim, MinOneDim, min = create_reduction_op(
    'Min', 'MinTwoDim', 'MinOneDim', 'min', min_adjoints
)


def sum_adjoints(self, adjoints, delta, x):
    x.generate_add_delta(
        adjoints,
        broadcast(delta, x.axes)
    )


Sum, SumTwoDim, SumOneDim, sum = create_reduction_op(
    'Sum', 'SumTwoDim', 'SumOneDim', 'sum', sum_adjoints
)


Argmax, ArgmaxTwoDim, ArgmaxOneDim = create_reduction_op(
    'Argmax', 'ArgmaxTwoDim', 'ArgmaxOneDim'
)


def argmax(x, dtype=None, **kwargs):
    return Argmax(x, dtype=default_int_dtype(dtype), **kwargs)


Argmin, ArgminTwoDim, ArgminOneDim = create_reduction_op(
    'Argmin', 'ArgminTwoDim', 'ArgminOneDim'
)


def argmin(x, dtype=None, **kwargs):
    return Argmin(x, dtype=default_int_dtype(dtype), **kwargs)


def variance(x, out_axes=None, reduction_axes=None):
    return mean(square(x - mean(x, out_axes=out_axes, reduction_axes=reduction_axes)),
                out_axes=out_axes, reduction_axes=reduction_axes)


class TensorSizeOp(TensorOp):
    """
    A scalar returning the total size of a tensor.
    Arguments:
        x: The tensor whose axes we are measuring.
        reduction_axes: if supplied, return the size
            of these axes instead.
        kwargs: options, including name
    """
    def __init__(self, x, reduction_axes=None, out_axes=None, **kwargs):
        if reduction_axes is None and out_axes is None:
            reduction_axes = x.axes.sample_axes()
        elif reduction_axes is None:
            reduction_axes = x.axes - out_axes
        self.reduction_axes = reduction_axes
        super(TensorSizeOp, self).__init__(axes=())


def tensor_size(x, reduction_axes=None, out_axes=None):
    """
    A scalar returning the total size of a tensor in elements.

    Arguments:
        x: The tensor whose axes we are measuring.
        reduction_axes: if supplied, return the size
            of these axes instead.
    """
    return TensorSizeOp(x, reduction_axes=reduction_axes, out_axes=out_axes)


def batch_size(x):
    """

    Args:
        x: A Tensor

    Returns:
        The size of the batch axis in x.

    """
    return tensor_size(x, reduction_axes=x.axes.batch_axes())


def pad(x, paddings, axes=None):
    """
    Pads a tensor with zeroes along each of its dimensions.

    Arguments:
      x: the tensor to be padded
      paddings: the length of the padding along each dimension.
        should be an array with the same length as x.axes.
        Each element of the array should be either an integer,
        in which case the padding will be symmetrical, or a tuple
        of the form (before, after)
      axes: the axes to be given to the padded tensor.
        If unsupplied, we create anonymous axes of the correct lengths.

    Returns:
        TensorOp: symbolic expression for the padded tensor
    """
    if len(x.axes) != len(paddings):
        raise ValueError((
            "pad's paddings has length {pad} which needs to be the same "
            "as the number of axes in x ({x})"
        ).format(
            pad=len(paddings),
            x=len(x.axes),
        ))

    def pad_to_tuple(pad):
        if isinstance(pad, int):
            pad = (pad, pad)
        return pad

    paddings = tuple(pad_to_tuple(pad) for pad in paddings)
    if axes is None:
        axes = make_axes(
            PaddedAxis(axis, pad) if pad != (0, 0) else axis
            for axis, pad in zip(x.axes, paddings)
        )

    def to_slice(pad):
        """
        TODO.

        Arguments:
          pad: TODO

        Returns:
          TODO
        """
        s = (pad[0], -pad[1])
        s = tuple(None if p == 0 else p for p in s)
        return slice(s[0], s[1], 1)
    slices = tuple(to_slice(p) for p in paddings)
    return Unslice(x, axes=axes, slices=slices)


class OneHotOp(TensorOp):
    """
    Converts a tensor containing class indices to a onehot representation.
    For example, if x is a one-dimesnional tensor with value [0, 1], and the
    number of classes is 2, we convert x to a onehot representation by replacing
    0 and 1 with vectors: 0 -> [1, 0] and 1 -> [0, 1].

    We add the added dimension in the leftmost place.

    Arguments:
        x: The tensor to convert to a onehot form.
        axis: The axis along which to construct the onehot form. It should not be
        in x and should have length equal to the number of classes.
    """
    def __init__(self, x, axis, **kwargs):
        self.axis = axis
        super(OneHotOp, self).__init__(
            args=(x,),
            axes=make_axes((axis,)) + x.axes,
            **kwargs
        )

    def as_two_dim(self):
        """
        Constructs a subgraph that is equivalent to this op and can be evaluated
        by a transformer that only handles two dimensions.

        Returns:
            A subgraph equivalent to this op.
        """
        x, = self.args
        if len(x.axes) > 1:
            x = flatten(x)
            out = OneHotTwoDimOp(x, self.axis)
            out = unflatten(
                out,
                [out.axes[0]] + list(out.axes[1].axes)
            )
            return out
        else:
            return OneHotTwoDimOp(x, self.axis)


def one_hot(x, axis):
    """

    Args:
        x: The one_hot tensor.
        axis: The hot axis.

    Returns:
        OneHotOp: The op.

    """
    return OneHotOp(x, axis)


class OneHotTwoDimOp(OneHotOp):
    """
    Handles conversion from one-dimensional vector of class labels
    to a two-dimensional onehot representation.

    Arguments:
        x: The tensor to convert to a onehot form.
        axis: The axis along which to construct the onehot form. It should not be
        in x and should have length equal to the number of classes.
    """
    def __init__(self, x, axis, **kwargs):
        assert len(x.axes) == 1
        super(OneHotTwoDimOp, self).__init__(x, axis, **kwargs)


class Sigmoid(object):
    """
    Marks a subgraph as a sigmoid to improve computation and autodiff.
    """

    def __init__(self, x):
        self.x = x

    def generate_adjoints(self, adjoints, delta, op):
        """
        TODO.

        Arguments:
          adjoints: TODO
          delta: TODO
          op: TODO

        Returns:
          TODO
        """
        self.x.generate_add_delta(adjoints, delta * op * (1.0 - op))


def sigmoid(x):
    """
    sigmoid(x)

        :math:`\frac{1}{1+exp(-x)}`

    Arguments:
        x: A tensor

    Returns:
        TensorOp: sigmoid(x).
    """
    result = reciprocal(exp(-x) + 1)
    result.add_schema(Sigmoid(x=x))
    return result


class Function(Op):
    """TODO."""

    def __init__(self, ops):
        super(Function, self).__init__()
        from ngraph.analysis import Digraph
        self.ops = Digraph(ops)
        self.instructions = self.ops.topsort()
        args, defs = set(), set()
        for op in self.instructions:
            # Kernel defines the def of each operation
            defs.add(op)
            # Kernel uses the args of each operation
            # except whatever is being defined
            args |= set(op.args) - defs
        self.args = args
        self.__defs = defs
        self.initializers = [x for x in op.initializers
                             for op in self.instructions]

    @property
    def defs(self):
        """

        Returns:
            The cumulative invalidated storage for the op sequence.

        """
        return self.__defs

    @property
    def inputs(self):
        """TODO."""
        return self.use


class Buffer(object):
    """TODO."""

    def __init__(self, color, size):
        self.color = color
        self.size = size
        self.data = None
        self.views = OrderedSet()


def mean(x, reduction_axes=None, out_axes=None):
    """
    Computes the mean of x.

    Arguments:
        x (TensorOp): A tensor.
        reduction_axes (Axes, optional): If supplied, the mean is computed over these axes.
        out_axes (Axes, optional): If supplied, the result has these axes; the mean is computed
            over the remaining axes.

    Returns:
        TensorOp: The mean.
    """
    return sum(x, reduction_axes=reduction_axes, out_axes=out_axes) / \
        tensor_size(x, reduction_axes=reduction_axes, out_axes=out_axes)


def deriv(dependent, independent, error=constant(1)):
    """
    Computes the operation for [dDependent/dIndependent](error=1).

    The derivative is a multi-linear function.

    Args:
        dependent (TensorOp): Dependent op.
        independent(TensorOp): Independent op.
        error (TensorOp, optional): The tensor holding the error where the
            derivative will be computed at. Must have the same axes as dependent.

    Returns:
        TensorOp: Derivative applied to error. Has axes of independent.

    """
    if not error.axes.has_same_axes(dependent.axes):
        raise ValueError("Dependent and error must have the same set of axes")

    adjoints = dependent.forwarded.adjoints(error)

    if independent not in adjoints:
        return constant(0, independent.axes)

    adjoint = adjoints[independent.forwarded]
    return broadcast(adjoint.forwarded, axes=independent.axes)


class CrossEntropyMultiInner(object):
    """TODO."""

    def __init__(self, x, y, s):
        self.x = x
        self.y = y
        self.s = s

    def generate_adjoints(self, adjoints, delta, op):
        """
        TODO.

        Arguments:
          adjoints: TODO
          delta: TODO
          op: TODO

        Returns:
          TODO
        """
        self.s.generate_add_delta(adjoints, delta)
        self.x.generate_add_delta(adjoints, self.y * delta)


def cross_entropy_multi(y, t, usebits=False, out_axes=None,
                        enable_softmax_opt=True,
                        enable_diff_opt=True):
    """
    Computes the cross-entropy of two distributions.

    Arguments:
        y: The output of the model; each sample is a PDF.
        t: The true values; each sample is PDF.
        usebits: Use binary log.
        out_axes: Axes in result.  Default batch and reduction axes.
        enable_softmax_opt: Use optimization when y is softmax. Default True.
        enable_diff_opt: User derivative optimization when y is softmax.  Default True.

    Returns:
        The cross-entropy.
    """
    if out_axes is None:
        out_axes = y.axes.recurrent_axes() + y.axes.batch_axes()
    smy = y.find_schema(Softmax)
    if enable_softmax_opt and smy is not None:
        # This depends on sum(t) being 1
        x = smy.x
        Z = smy.Z
        s = -sum(x * t, out_axes=out_axes)
        result = s + safelog(Z)
        if enable_diff_opt:
            result.add_schema(CrossEntropyMultiInner(x=x, y=y, s=s))
    else:
        result = -sum(safelog(y) * t, out_axes=out_axes)
    if usebits:
        result = result * np.float(1. / np.log(2.0))
    return result


class CrossEntropyBinaryInner(object):
    """TODO."""

    def __init__(self, x, y, t):
        self.x = x
        self.y = y
        self.t = t

    def generate_adjoints(self, adjoints, delta, op):
        """
        TODO.

        Arguments:
          adjoints: TODO
          delta: TODO
          op: TODO

        Returns:
      TODO
        """
        self.x.generate_add_delta(adjoints, (self.y - self.t) * delta)
        self.t.generate_add_delta(adjoints, self.x * delta)


def cross_entropy_binary_inner(y, t, enable_sig_opt=True, enable_diff_opt=True):
    """
    Computes cross-entropy of individual samples.

    Arguments:
        y: Output of model, in range [0, 1].
        t: True values, in [0, 1].
        enable_sig_opt: Enable optimization when y is sigmoid.  Default True.
        enable_diff_opt: Enable optimization of derivative when y is sigmoid.  Default True.

    Returns:
        Cross entropy of individual samples.
    """
    result = -(safelog(y) * t + safelog(1 - y) * (1 - t))
    sigy = y.find_schema(Sigmoid)
    if sigy is not None:
        x = sigy.x
        if enable_sig_opt:
            # Simpler equivalent
            result = (1 - t) * maximum(x, -safelog_cutoff) - safelog(y)
        if enable_diff_opt:
            result.add_schema(CrossEntropyBinaryInner(x=x, y=y, t=t))

    return result


def cross_entropy_binary(y, t, usebits=False, out_axes=None,
                         enable_sig_opt=True, enable_diff_opt=True):
    """
    Computes cross-entropy.

    Arguments:
        y: Output of model, in range [0, 1]
        t: True values, in [0, 1].
        use_bits: Use binary log.
        out_axes: Axes of result; default is batch and recurrent axis.
        enable_sig_opt: Enable optimization when y is sigmoid. Default True.
        enable_diff_opt: Enable optimization of derivative when y is sigmoid. Default True.

    Returns:
        Cross entropy.
    """
    result = sum(cross_entropy_binary_inner(y, t,
                                            enable_sig_opt=enable_sig_opt,
                                            enable_diff_opt=enable_diff_opt),
                 out_axes=out_axes
                 )

    if usebits:
        result = result * np.float(1. / np.log(2.0))
    return result<|MERGE_RESOLUTION|>--- conflicted
+++ resolved
@@ -2627,28 +2627,9 @@
     = create_binary_elementwise('LessEqual', 'LessEqualOneDim', 'LessEqualZeroDim', 'less_equal')
 
 
-<<<<<<< HEAD
-class Dimshuffle(TensorOp):
-    """
-    Shuffle the axes of x so that they are in the order specified in axes.
-
-    All Axis in x.axes must also be present in axes.
-    """
-    def __init__(self, x, axes, **kwargs):
-        if not x.axes.has_same_axes(axes):
-            raise ValueError(
-                'The input and output axes must have the same elements.'
-            )
-        old_poss = []
-        for axis in axes:
-            old_pos = Axes.find_axis(x.axes, axis)
-            old_poss.append(old_pos)
-        self.old_axis_positions = tuple(old_poss)
-=======
 class ContiguousOp(TensorOp):
     """
     Ensure that element layout is contiguous.
->>>>>>> 31558a8c
 
     Parameters:
         x (TensorOp): A possibly non-contiguous tensor.
@@ -2661,18 +2642,7 @@
         return tuple(range(len(self.axes)))
 
     def generate_adjoints(self, adjoints, delta, x):
-<<<<<<< HEAD
-        """
-        The derivative of dimshuffle is a dimshuffle in the opposite order.
-        Dimshuffle the deltas back into same order as the input (x).
-        """
-        x.generate_add_delta(
-            adjoints,
-            delta
-        )
-=======
         x.generate_add_delta(adjoints, delta)
->>>>>>> 31558a8c
 
 
 class DotOp(TensorOp):
