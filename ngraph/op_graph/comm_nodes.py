--- conflicted
+++ resolved
@@ -67,6 +67,7 @@
     """
 
     def __init__(self, device_id, args, **kwargs):
+
         super(ResultOp, self).__init__(args=args)
         self.metadata['device_id'] = device_id
         self.axes = args[0].axes
@@ -122,16 +123,12 @@
         super(RecvOp, self).__init__(
             node=to_node,
             args=(),
-<<<<<<< HEAD
-            axes=send_node.axes,
-=======
             axes=self.calculate_recv_axes(send_node.axes, fragment_axis, fragments),
->>>>>>> 3f9506e5
             dtype=send_node.dtype)
         self._send_node = send_node
 
     @classmethod
-    def calculate_recv_axes(cls, send_axes):
+    def calculate_recv_axes(cls, send_axes, fragment_axis, fragments):
         return send_axes
 
     def send_node(self):
@@ -232,22 +229,14 @@
 
     def __init__(self, from_node):
         super(GPUQueueSendOp, self).__init__(from_node)
-        self._queue = multiprocessing.Queue()
-
-    @property
-    def queue(self):
-        return self._queue
+        self.queue = multiprocessing.Queue()
 
 
 class GPUQueueRecvOp(RecvOp):
 
     def __init__(self, to_node, send_node):
         super(GPUQueueRecvOp, self).__init__(to_node, send_node)
-        self._queue = send_node.queue
-
-    @property
-    def queue(self):
-        return self._queue
+        self.queue = send_node.queue
 
 
 class CPUQueueSendOp(SendOp):
