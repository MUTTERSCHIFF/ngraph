# ----------------------------------------------------------------------------
# Copyright 2016 Nervana Systems Inc.
# Licensed under the Apache License, Version 2.0 (the "License");
# you may not use this file except in compliance with the License.
# You may obtain a copy of the License at
#
#      http://www.apache.org/licenses/LICENSE-2.0
#
# Unless required by applicable law or agreed to in writing, software
# distributed under the License is distributed on an "AS IS" BASIS,
# WITHOUT WARRANTIES OR CONDITIONS OF ANY KIND, either express or implied.
# See the License for the specific language governing permissions and
# limitations under the License.
# ----------------------------------------------------------------------------

from __future__ import division
from __future__ import print_function

from functools import wraps
from operator import itemgetter
# These are indirectly used by the generated code
import numpy as np
import os

from ngraph.util.pygen import PyGen, indenting
from ngraph.util.generics import generic_method

from ngraph.op_graph.op_graph import AbsoluteOp, Add, Argmax, Argmin, \
    ContiguousOp, CosOp, Op, Divide, FloorDivide, DotLowDimension, \
    Mod, Equal, ExpOp, Greater, GreaterEqual, Less, LessEqual, \
    LogOp, Max, Maximum, Min, Minimum, Multiply, NegativeOp, NotEqual, OneHotOp, \
    ReciprocalOp, Power, AssignOp, SignOp, SinOp, SqrtOp, SquareOp, RngOp, \
    Subtract, Sum, Prod, TanhOp, TensorSizeOp, Fill, TensorDescription, \
    SetItemOp, ReductionOp
from ngraph.op_graph.convolution import ConvolutionOp, update_conv, bprop_conv
from ngraph.op_graph.pooling import PoolingOp, BpropPoolOp
from ngraph.op_graph.lookuptable import LookupTableOp, update_lut
from ngraph.op_graph.ctc import CTCOp
from ngraph.op_graph.debug import PrintOp
from ngraph.transformers.passes.passes import RequiredTensorShaping, \
    CPUTensorShaping, SimplePrune
from ngraph.transformers.passes.cpulayout import CPUTensorLayout

from ngraph.transformers.base import Transformer, DeviceBufferStorage, \
    DeviceBufferReference, DeviceTensor, make_transformer_factory, \
    set_transformer_factory

from ngraph.op_graph.comm_nodes import CPUQueueSendOp, CPUQueueRecvOp, \
    CPUQueueGatherSendOp, CPUQueueGatherRecvOp, CPUQueueScatterSendOp, \
    CPUQueueScatterRecvOp


class CPUConvEngine(object):

    @staticmethod
    def get_slices(I, F, O, conv_params):
        C, D, H, W, _ = I.tensor_description.axes.lengths
        C, T, R, S, K = F.tensor_description.axes.lengths
        K, M, P, Q, _ = O.tensor_description.axes.lengths
        pad_d, pad_h, pad_w = itemgetter(*('pad_' + s for s in ('d', 'h', 'w')))(conv_params)
        str_d, str_h, str_w = itemgetter(*('str_' + s for s in ('d', 'h', 'w')))(conv_params)
        dil_d, dil_h, dil_w = itemgetter(*('dil_' + s for s in ('d', 'h', 'w')))(conv_params)
        mSlice = [CPUConvEngine.fprop_slice(m, T, D, pad_d, str_d, dil_d) for m in range(M)]
        pSlice = [CPUConvEngine.fprop_slice(p, R, H, pad_h, str_h, dil_h) for p in range(P)]
        qSlice = [CPUConvEngine.fprop_slice(q, S, W, pad_w, str_w, dil_w) for q in range(Q)]
        dSlice = [CPUConvEngine.bprop_slice(d, T, M, pad_d, str_d, dil_d) for d in range(D)]
        hSlice = [CPUConvEngine.bprop_slice(h, R, P, pad_h, str_h, dil_h) for h in range(H)]
        wSlice = [CPUConvEngine.bprop_slice(w, S, Q, pad_w, str_w, dil_w) for w in range(W)]

        return (mSlice, pSlice, qSlice, dSlice, hSlice, wSlice)

    @staticmethod
    def fprop_slice(q, S, X, padding, stride, dilation):
        f1 = None
        qs = q * stride - padding
        for s in range(S):
            x = qs + s * dilation
            if f1 is None and x >= 0 and x < X:
                x1 = x
                f1 = s
            if x < X:
                x2 = x
                f2 = s
        if f1 is None:
            return (slice(0, 0, 1), slice(0, 0, 1), 0)
        return (slice(f1, f2 + 1), slice(x1, x2 + 1, dilation), f2 - f1 + 1)

    @staticmethod
    def bprop_slice(x, S, Q, padding, stride, dilation):
        qs = x - (dilation * (S - 1) - padding)
        f1 = None
        for s in range(S):
            q = qs + s * dilation
            if q % stride == 0:
                q //= stride
                if q >= 0 and q < Q:
                    if f1 is None:
                        f1 = s
                        x1 = q
                    f2 = s
                    x2 = q
        if f1 is None:
            return (slice(0, 0, 1), slice(0, 0, 1), 0)

        f_step = 1
        while ((f_step * dilation) % stride) != 0:
            f_step += 1
        x_step = (f_step * dilation) // stride
        return (slice(f1, f2 + 1, f_step), slice(x1, x2 + 1, x_step), 0)


class CPUPoolEngine(object):

    @staticmethod
    def get_slices(I, O, pool_params):
        C, D, H, W, _ = I.tensor_description.axes.lengths
        K, M, P, Q, N = O.tensor_description.axes.lengths

        J, T, R, S, op = itemgetter(*('J', 'T', 'R', 'S', 'op'))(pool_params)
        p_c, p_d, p_h, p_w = itemgetter(*('pad_' + s for s in ('c', 'd', 'h', 'w')))(pool_params)
        s_c, s_d, s_h, s_w = itemgetter(*('str_' + s for s in ('c', 'd', 'h', 'w')))(pool_params)

        kSlice = [CPUPoolEngine.pool_slice(k, J, C, p_c, s_c) for k in range(K)]
        mSlice = [CPUPoolEngine.pool_slice(m, T, D, p_d, s_d) for m in range(M)]
        pSlice = [CPUPoolEngine.pool_slice(p, R, H, p_h, s_h) for p in range(P)]
        qSlice = [CPUPoolEngine.pool_slice(q, S, W, p_w, s_w) for q in range(Q)]
        array_argmax = np.empty((K, M, P, Q, N), dtype=np.uint32) if op == "max" else None

        return (kSlice, mSlice, pSlice, qSlice, op, array_argmax)

    @staticmethod
    def pool_slice(q, S, X, padding, strides):
        qs = q * strides - padding
        firstI = None
        for s in range(S):
            x = qs + s
            if x >= 0 and x < X:
                if firstI is None:
                    firstI = x
                lastI = x
        return (slice(firstI, lastI + 1), lastI - firstI + 1)


class CPUDeviceBufferStorage(DeviceBufferStorage):

    def __init__(self, transformer, bytes, dtype, **kwargs):
        super(CPUDeviceBufferStorage, self).__init__(transformer, bytes, dtype, **kwargs)
        self.storage = None

    def create_device_tensor(self, tensor_description):
        shape_str = "_".join((str(_) for _ in tensor_description.shape))
        return CPUDeviceTensor(self.transformer, self, tensor_description,
                               name="{}_v_{}_{}".format(self.name,
                                                        tensor_description.name,
                                                        shape_str))

    @property
    def alloc_name(self):
        """
        :return: Name for allocation method.
        """
        return "alloc_" + self.name

    @property
    def update_name(self):
        """
        :return: name for update method.
        """
        return "update_" + self.name

    @property
    def ref_str(self):
        """
        :return: name to reference variable.
        """
        return self.name

    def transform_allocate(self):
        self.transformer.init_code.append("{} = None", self.ref_str)
        self.transformer.allocate_storage_code.append("def {}():", self.alloc_name)
        with indenting(self.transformer.allocate_storage_code):
            elts = self.bytes // self.dtype.itemsize
            self.transformer.allocate_storage_code.append(
                "{}(np.empty({}, dtype=np.dtype('{}')))",
                self.update_name, elts, self.dtype.name)
            self.transformer.allocate_storage_code.endl()

        self.transformer.allocate_storage_code.append("def {}(buffer):",
                                                      self.update_name)
        with indenting(self.transformer.allocate_storage_code):
            self.transformer.allocate_storage_code.append("global {}", self.ref_str)
            self.transformer.allocate_storage_code.append("{} = buffer", self.ref_str)
            self.transform_allocate_views()
        self.transformer.allocate_storage_code.endl()

        self.transformer.allocate_code.append("{}()", self.alloc_name)


class CPUDeviceBufferReference(DeviceBufferReference):

    def __init__(self, transformer, **kwargs):
        super(CPUDeviceBufferReference, self).__init__(transformer, **kwargs)


class CPUDeviceTensor(DeviceTensor):

    def __init__(self, transformer, device_buffer, tensor_description, **kwargs):
        super(CPUDeviceTensor, self).__init__(transformer, device_buffer, tensor_description,
                                              **kwargs)
        self.__tensor = None

    @property
    def tensor(self):
        if self.__tensor is None:
            self.__tensor = self.transformer.globals.get(self.name)
        return self.__tensor

    @property
    def ref_str(self):
        """
        :return: name to reference variable.
        """
        return self.name

    def transform_allocate(self):
        tensor_description = self.tensor_description
        self.transformer.init_code.append("{} = None", self.ref_str)
        self.transformer.allocate_storage_code.append(
            """global {ref}
{ref} = np.ndarray(
    shape={shape},
    dtype=np.{dtype},
    buffer=buffer,
    offset={offset},
    strides={strides})""",
            ref=self.ref_str,
            shape=tensor_description.shape,
            dtype=tensor_description.dtype,
            offset=tensor_description.offset,
            strides=tensor_description.strides)

    def get(self, tensor):
        if tensor is None:
            return self.tensor
        tensor[:] = self.tensor

    def __getitem__(self, key):
        return self.tensor.__getitem__(key)

    def __setitem__(self, key, value):
        # Temporary hack to interoperate with neon cpu backend.
        if hasattr(value, '_tensor'):
            value = value._tensor
        self.tensor.__setitem__(key, value)


def get_tensors(f):
    def tensor(x):
        if isinstance(x, CPUDeviceTensor):
            return x.tensor
        return x

    @wraps(f)
    def helper(*args):
        return f(*(tensor(arg) for arg in args))

    return helper


class CPUCodeGenerator(PyGen):

    def __init__(self, **kwargs):
        super(CPUCodeGenerator, self).__init__(prefix="op", **kwargs)

        # These will get passed over to the computation in the model
        self.conv_params = dict()
        self.conv_slices = dict()
        self.pool_params = dict()
        self.pool_slices = dict()
        self.send_nodes = []
        self.recv_nodes = []
        self.scatter_send_nodes = []
        self.scatter_recv_nodes = []
        self.gather_send_nodes = []
        self.gather_recv_nodes = []

    def name(self, x):
        if isinstance(x, CPUDeviceBufferStorage):
            return x.ref_str
        if isinstance(x, CPUDeviceTensor):
            return x.ref_str
        return x

    def np_reduction_axis(self, op):
        """
        Returns numpy reduction axis of an op

        Args:
            op: instance of ReductionOp

        Returns:
            tuple of numpy reduction axis
        """
        if not isinstance(op, ReductionOp):
            raise ValueError("Op %s must be an instance of ReductionOp" % op)
        input_axes = op.args[0].axes
        reduction_axes = op.reduction_axes
        np_axis = tuple([input_axes.index(axis) for axis in reduction_axes])
        return np_axis[0] if len(np_axis) == 1 else np_axis

    @generic_method(Op)
    def allocate_op(self, op, *args):
        pass

    @allocate_op.on_type(ConvolutionOp)
    def allocate_op(self, op, outputs, inputs, filters):
        pad_d, pad_h, pad_w = itemgetter(*('pad_' + s for s in ('d', 'h', 'w')))(op.conv_params)
        str_d, str_h, str_w = itemgetter(*('str_' + s for s in ('d', 'h', 'w')))(op.conv_params)
        pad = [pad_d, pad_h, pad_w]
        stride = [str_d, str_h, str_w]
        self.append("mkldnn.init_conv_fprop(index={}, I={}, F={}, O={}, pad={}, stride={})",
                    op.index, inputs, filters, outputs, pad, stride)

    @allocate_op.on_type(bprop_conv)
    def allocate_op(self, op, gI, delta, filters):
        pad_d, pad_h, pad_w = itemgetter(*('pad_' + s for s in ('d', 'h', 'w')))(op.conv_params)
        str_d, str_h, str_w = itemgetter(*('str_' + s for s in ('d', 'h', 'w')))(op.conv_params)
        pad = [pad_d, pad_h, pad_w]
        stride = [str_d, str_h, str_w]
        self.append("mkldnn.init_conv_bprop(index={}, E={}, F={}, gI={}, pad={}, stride={})",
                    op.index, delta, filters, gI, pad, stride)

    @generic_method(Op)
    def generate_op(self, op, *args):
        if op.is_device_op:
            raise ValueError((
                "{class_name} doesn't have a generate_op method for op: {op}. "
                "In order to fix this, add a method generate_op decorated with "
                "@generate_op.on_type({op}) to class {class_name}."
            ).format(
                class_name=self.__class__.__name__,
                op=op.__class__.__name__,
            ))

    @generate_op.on_type(AbsoluteOp)
    def generate_op(self, op, out, x):
        self.append("np.abs({}, out={})", x, out)

    @generate_op.on_type(Add)
    def generate_op(self, op, out, x, y):
        self.append("np.add({}, {}, out={})", x, y, out)

    @generate_op.on_type(Argmax)
    def generate_op(self, op, out, x):
        self.append("np.ndarray.argmax({}, axis={}, out={})", x, self.np_reduction_axis(op), out)

    @generate_op.on_type(Argmin)
    def generate_op(self, op, out, x):
        self.append("np.ndarray.argmin({}, axis={}, out={})", x, self.np_reduction_axis(op), out)

    @generate_op.on_type(ConvolutionOp)
    def generate_op(self, op, outputs, inputs, filters):
        self.conv_params[op.index] = op.conv_params
        self.conv_slices[op.index] = \
            CPUConvEngine.get_slices(inputs, filters, outputs, op.conv_params)
        self.append("mkldnn.fprop_conv({}, self.conv_slices[{}], I={}, F={}, O={})",
                    op.index, op.index, inputs, filters, outputs)

    @generate_op.on_type(bprop_conv)
    def generate_op(self, op, outputs, delta, filters):
        self.append("mkldnn.bprop_conv({}, self.conv_slices[{}], E={}, F={}, gI={})",
                    op.index, op.index, delta, filters, outputs)

    @generate_op.on_type(update_conv)
    def generate_op(self, op, outputs, delta, inputs):
        self.append("update_conv(self.conv_slices[{}], I={}, E={}, U={})",
                    op.index, inputs, delta, outputs)

    @generate_op.on_type(PoolingOp)
    def generate_op(self, op, outputs, inputs):
        self.pool_params[op.index] = op.pool_params
        self.pool_slices[op.index] = CPUPoolEngine.get_slices(inputs, outputs, op.pool_params)
        self.append("fprop_pool(self.pool_slices[{}], arrI={}, arrO={})",
                    op.index, inputs, outputs)

    @generate_op.on_type(BpropPoolOp)
    def generate_op(self, op, outputs, delta):
        self.append("bprop_pool(self.pool_slices[{}], arrE={}, arrD={})",
                    op.index, delta, outputs)

    @generate_op.on_type(LookupTableOp)
    def generate_op(self, op, outputs, lut, idx):
        self.append("fprop_lut(lut={}, idx={}, axis={}, output={})",
                    lut, idx, op.lut_axis, outputs)

    @generate_op.on_type(update_lut)
    def generatea_op(self, op, outputs, delta, idx):
        if op.update:
            self.append("update_lut(error={}, idx={}, pad_idx={}, axis={}, dW={})",
                        delta, idx, op.pad_idx, op.lut_axis, outputs)

    @generate_op.on_type(CTCOp)
    def generate_op(self, op, outputs, activations, lbls, utt_lens, lbl_lens, grads):
        self.append("ctc_cpu(acts={}, lbls={}, utt_lens={}, lbl_lens={}, grads={}, costs={})",
                    activations, lbls, utt_lens, lbl_lens, grads, outputs)

    @generate_op.on_type(RngOp)
    def generate_op(self, op, out, x):
        if op.distribution == 'uniform':
            rstr = "uniform(low={low}, high={high}".format(**op.params)
        elif op.distribution == 'normal':
            rstr = "normal(loc={loc}, scale={scale}".format(**op.params)

        self.append("{out}[()] = np.random.{rstr}, size={out}.shape)", out=out, rstr=rstr)

    @generate_op.on_type(CosOp)
    def generate_op(self, op, out, x):
        self.append("np.cos({}, out={})", x, out)

    @generate_op.on_type(ContiguousOp)
    def generate_op(self, op, out, x):
        self.append("{}[()] = {}", out, x)

    @generate_op.on_type(Divide)
    def generate_op(self, op, out, x, y):
        self.append("np.divide({}, {}, out={})", x, y, out)

    @generate_op.on_type(FloorDivide)
    def generate_op(self, op, out, x, y):
        self.append("np.floor_divide({}, {}, out={})", x, y, out)

    @generate_op.on_type(Mod)
    def generate_op(self, op, out, x, y):
        self.append("np.mod({}, {}, out={})", x, y, out)

    @generate_op.on_type(DotLowDimension)
    def generate_op(self, op, out, x, y):
        self.append("np.dot({}, {}, out={})", x, y, out)

    @generate_op.on_type(Equal)
    def generate_op(self, op, out, x, y):
        self.append("np.equal({}, {}, out={})", x, y, out)

    @generate_op.on_type(ExpOp)
    def generate_op(self, op, out, x):
        self.append("np.exp({}, out={})", x, out)

    @generate_op.on_type(Fill)
    def generate_op(self, op, out, x):
        self.append("{}.fill({})", x, op.scalar)

    @generate_op.on_type(Greater)
    def generate_op(self, op, out, x, y):
        self.append("np.greater({}, {}, out={})", x, y, out)

    @generate_op.on_type(GreaterEqual)
    def generate_op(self, op, out, x, y):
        self.append("np.greater_equal({}, {}, out={})", x, y, out)

    @generate_op.on_type(Less)
    def generate_op(self, op, out, x, y):
        self.append("np.less({}, {}, out={})", x, y, out)

    @generate_op.on_type(LessEqual)
    def generate_op(self, op, out, x, y):
        self.append("np.less_equal({}, {}, out={})", x, y, out)

    @generate_op.on_type(LogOp)
    def generate_op(self, op, out, x):
        self.append("np.log({}, out={})", x, out)

    @generate_op.on_type(Max)
    def generate_op(self, op, out, x):
        self.append("np.max({}, axis={}, out={})", x, self.np_reduction_axis(op), out)

    @generate_op.on_type(Maximum)
    def generate_op(self, op, out, x, y):
        self.append("np.maximum({}, {}, out={})", x, y, out)

    @generate_op.on_type(Min)
    def generate_op(self, op, out, x):
        self.append("np.min({}, axis={}, out={})", x, self.np_reduction_axis(op), out)

    @generate_op.on_type(Minimum)
    def generate_op(self, op, out, x, y):
        self.append("np.minimum({}, {}, out={})", x, y, out)

    @generate_op.on_type(Multiply)
    def generate_op(self, op, out, x, y):
        self.append("np.multiply({}, {}, out={})", x, y, out)

    @generate_op.on_type(NegativeOp)
    def generate_op(self, op, out, x):
        self.append("np.negative({}, out={})", x, out)

    @generate_op.on_type(NotEqual)
    def generate_op(self, op, out, x, y):
        self.append("np.not_equal({}, {}, out={})", x, y, out)

    @generate_op.on_type(OneHotOp)
    def generate_op(self, op, out, x):
        self.append("{o}[:] = np.eye({o}.shape[0])[:, {x}.astype(np.int32)]", x=x, o=out)

    @generate_op.on_type(Power)
    def generate_op(self, op, out, x, y):
        self.append("np.power({}, {}, out={})", x, y, out)

    @generate_op.on_type(PrintOp)
    def generate_op(self, op, out, x):
        if op.prefix is not None:
            self.append("""print({prefix} + ':', {x})
{out}[()] = {x}""", out=out, x=x, prefix=repr(op.prefix))
        else:
            self.append("""print({x})
{out}[()] = {x}""", out=out, x=x)

    @generate_op.on_type(ReciprocalOp)
    def generate_op(self, op, out, x):
        self.append("np.reciprocal({}, out={})", x, out)

    @generate_op.on_type(AssignOp)
    def generate_op(self, op, out, tensor, value):
        self.append("{}.__setitem__((), {})", tensor, value)

    @generate_op.on_type(SetItemOp)
    def generate_op(self, op, out, tensor, value):
        self.append("{}.__setitem__({}, {})", tensor, tuple(op.item), value)

    @generate_op.on_type(SignOp)
    def generate_op(self, op, out, x):
        self.append("np.sign({}, out=out)", x, out)

    @generate_op.on_type(SinOp)
    def generate_op(self, op, out, x):
        self.append("np.sin({}, out={})", x, out)

    @generate_op.on_type(SqrtOp)
    def generate_op(self, op, out, x):
        self.append("np.sqrt({}, out={})", x, out)

    @generate_op.on_type(SquareOp)
    def generate_op(self, op, out, x):
        self.append("np.square({}, out={})", x, out)

    @generate_op.on_type(Subtract)
    def generate_op(self, op, out, x, y):
        self.append("np.subtract({}, {}, out={})", x, y, out)

    @generate_op.on_type(Sum)
    def generate_op(self, op, out, x):
        self.append("np.sum({}, axis={}, out={})", x, self.np_reduction_axis(op), out)

    @generate_op.on_type(Prod)
    def generate_op(self, op, out, x):
        self.append("np.prod({}, axis={}, out={})", x, self.np_reduction_axis(op), out)

    @generate_op.on_type(TanhOp)
    def generate_op(self, op, out, x):
        self.append("np.tanh({}, out={})", x, out)

    @generate_op.on_type(TensorSizeOp)
    def generate_op(self, op, out):
        self.append("{}.fill({})", out, op.reduction_axes.size)

    @generate_op.on_type(CPUQueueSendOp)
    def generate_op(self, op, out, *args):
        send_id = len(self.send_nodes)
        self.send_nodes.append(op)
        self.append("self.queue_send({})", send_id)

    @generate_op.on_type(CPUQueueRecvOp)
    def generate_op(self, op, out, *args):
        recv_id = len(self.recv_nodes)
        self.recv_nodes.append(op)
        self.append("{} = self.recv_from_queue_send({})", out, recv_id)

    @generate_op.on_type(CPUQueueGatherSendOp)
    def generate_op(self, op, out, *args):
        gather_send_id = len(self.gather_send_nodes)
        self.gather_send_nodes.append(op)
        self.append("self.queue_gather_send({})", gather_send_id)

    @generate_op.on_type(CPUQueueGatherRecvOp)
    def generate_op(self, op, out, *args):
        gather_recv_id = len(self.gather_recv_nodes)
        self.gather_recv_nodes.append(op)
        self.append("{}[:] = self.gather_recv_from_queue_gather_send({})", out, gather_recv_id)

    @generate_op.on_type(CPUQueueScatterSendOp)
    def generate_op(self, op, out, *args):
        scatter_send_id = len(self.scatter_send_nodes)
        self.scatter_send_nodes.append(op)
        self.append("self.queue_scatter_send({})", scatter_send_id)

    @generate_op.on_type(CPUQueueScatterRecvOp)
    def generate_op(self, op, out, *args):
        scatter_recv_id = len(self.scatter_recv_nodes)
        self.scatter_recv_nodes.append(op)
        self.append("{}[:] = self.scatter_recv_from_queue_scatter_send({})", out, scatter_recv_id)


class CPUTransformer(Transformer):
    """
    Transformer for executing graphs on a CPU, backed by numpy.

    Given a list of ops you want to compute the results of, this transformer
    will compile the graph required to compute those results and exposes an
    evaluate method to execute the compiled graph.
    """

    transformer_name = "cpu"
    default_rtol = 1e-05
    default_atol = 1e-08

    def __init__(self, **kwargs):
        super(CPUTransformer, self).__init__(**kwargs)
        self.conv_engine = CPUConvEngine()
        self.init_code = CPUCodeGenerator()
        self.allocate_storage_code = CPUCodeGenerator()
        self.allocate_code = CPUCodeGenerator()
        self.compute_code = CPUCodeGenerator()
        self.code = CPUCodeGenerator()
<<<<<<< HEAD
        self.globals = self.code.globals
=======
        self.code.execute("""
import os
import numpy as np
import ctypes as ct
import numpy.ctypeslib as npct
import itertools as itt
from ngraph.op_graph import axes
from ngraph.transformers.cpu.cpuengine import update_conv, fprop_pool, bprop_pool
from ngraph.transformers.cpu.cpuengine import fprop_lut, update_lut
from ngraph.transformers.cpu.cpuengine import mkldnn_init, mkldnn_engine_init
from ngraph.transformers.cpu.cpuengine import mkldnn_engine_cleanup
from ngraph.transformers.cpu.cpuengine import init_conv_fprop, fprop_conv
from ngraph.transformers.cpu.cpuengine import init_conv_bprop, bprop_conv
from ngraph.transformers.cpu.ctc import ctc_cpu
""")
        self.model = None
>>>>>>> d7c9428c
        self.n_computations = 0
        self.use_pinned_mem = False
        self.rng_seed = None
        self.graph_passes = [CPUTensorLayout(),
                             SimplePrune(),
                             RequiredTensorShaping(),
                             CPUTensorShaping()]

    def device_buffer_storage(self, bytes, dtype, name):
        """
        Make a DeviceBuffer.

        Arguments:
            bytes: Size of buffer.
            alignment: Alignment of buffer.

        Returns: A DeviceBuffer.
        """
        return CPUDeviceBufferStorage(self, bytes, dtype, name="a_" + name)

    def device_buffer_reference(self):
        """
        Make a DeviceBufferReference.

        Returns: A DeviceBufferReference.
        """
        return CPUDeviceBufferReference(self)

    def start_transform_allocate(self):
        self.code.execute("""import os
import numpy as np
import ctypes as ct
import numpy.ctypeslib as npct
import itertools as itt
from ngraph.op_graph import axes
from ngraph.transformers.cpu.cpuengine import update_conv, fprop_pool, bprop_pool
from ngraph.transformers.cpu.cpuengine import fprop_lut, update_lut
from ngraph.transformers.cpu.cpuengine import Mkldnn
from ngraph.transformers.cpu.cpuengine import ConvComputation
from ngraph.transformers.cpu.hetr import HetrComputation
        """)

        mkldnn_path = os.getcwd()
        mkldnn_engine_path = os.path.join(mkldnn_path, 'mkldnn_engine.so')
        self.code.execute("mkldnn = Mkldnn('{}')".format(mkldnn_engine_path))
        self.code.execute("mkldnn.open()")

    def transform_allocate_ops(self, all_ops):
        def tensor_description_value(x):
            if isinstance(x, TensorDescription):
                return x.value
            return x

        for op in all_ops:
            out = tensor_description_value(op.tensor_description())
            call_info = (tensor_description_value(_) for _ in op.call_info())
            self.allocate_code.allocate_op(op, out, *call_info)

    def finish_transform_allocate(self):
        pass

    def transform_ordered_ops(self, ordered_ops, name):
        if name is None:
            name = "C_" + str(self.n_computations)
        self.n_computations += 1
        self.compute_code.append("class {}(HetrComputation, ConvComputation):", name)
        with indenting(self.compute_code):
            self.compute_code.append("def __call__(self):")
            code_length = self.compute_code.code_length

            def tensor_description_value(x):
                if isinstance(x, TensorDescription):
                    return x.value
                return x

            with indenting(self.compute_code):
                for op in ordered_ops:
                    out = tensor_description_value(op.tensor_description())
                    call_info = (tensor_description_value(_) for _ in op.call_info())
                    self.compute_code.generate_op(op, out, *call_info)
                if code_length == self.compute_code.code_length:
                    self.compute_code.append("pass")
            self.compute_code.endl()
        self.name = name
        return name

    def finish_transform(self):
        self.code.append(self.init_code.code)
        self.code.endl()
        self.code.endl()

        self.code.append(self.allocate_storage_code.code)
        self.code.endl()
        self.code.append('def allocate():')
        with indenting(self.code):
            if len(self.device_buffers) == 0:
                self.code.append("pass")
            else:
                self.code.append(self.allocate_code.code)
        self.code.endl(2)
        self.code.append(self.compute_code.code)
        self.code.endl()

        # with open("code_{}.py".format(self.name), "w") as f:
        #    f.write(self.code.code)
        # print(self.code.code)
        self.globals = self.code.compile()

        for computation in self.computations:
            cls = self.globals[computation.name]
            executor = cls(conv_params=self.compute_code.conv_params,
                           pool_params=self.compute_code.pool_params,
                           conv_slices=self.compute_code.conv_slices,
                           pool_slices=self.compute_code.pool_slices,
                           send_nodes=self.compute_code.send_nodes,
                           recv_nodes=self.compute_code.recv_nodes,
                           scatter_send_nodes=self.compute_code.scatter_send_nodes,
                           scatter_recv_nodes=self.compute_code.scatter_recv_nodes,
                           gather_send_nodes=self.compute_code.gather_send_nodes,
                           gather_recv_nodes=self.compute_code.gather_recv_nodes)
            computation.executor = executor

    def allocate_storage(self):
        self.globals.get('allocate')()

    def close(self):
        if self.code is not None:
            try:
                if self.code.globals.get('mkldnn', None) is not None:
                    self.code.execute('mkldnn.close()')
            except TypeError:
                pass
        self.code = None

    def consume(self, buf_index, hostlist, devlist):
        '''
        This is currently used for Aeon dataloading -- need to set things up to do actual
        device buffer allocation
        '''
        assert 0 <= buf_index < 2, 'Can only double buffer'
        hb = np.rollaxis(hostlist[buf_index], 0, hostlist[buf_index].ndim)
        if devlist[buf_index] is None:
            devlist[buf_index] = np.empty_like(hb)
        devlist[buf_index][:] = hb


set_transformer_factory(
    make_transformer_factory(CPUTransformer.transformer_name))<|MERGE_RESOLUTION|>--- conflicted
+++ resolved
@@ -620,26 +620,7 @@
         self.allocate_code = CPUCodeGenerator()
         self.compute_code = CPUCodeGenerator()
         self.code = CPUCodeGenerator()
-<<<<<<< HEAD
         self.globals = self.code.globals
-=======
-        self.code.execute("""
-import os
-import numpy as np
-import ctypes as ct
-import numpy.ctypeslib as npct
-import itertools as itt
-from ngraph.op_graph import axes
-from ngraph.transformers.cpu.cpuengine import update_conv, fprop_pool, bprop_pool
-from ngraph.transformers.cpu.cpuengine import fprop_lut, update_lut
-from ngraph.transformers.cpu.cpuengine import mkldnn_init, mkldnn_engine_init
-from ngraph.transformers.cpu.cpuengine import mkldnn_engine_cleanup
-from ngraph.transformers.cpu.cpuengine import init_conv_fprop, fprop_conv
-from ngraph.transformers.cpu.cpuengine import init_conv_bprop, bprop_conv
-from ngraph.transformers.cpu.ctc import ctc_cpu
-""")
-        self.model = None
->>>>>>> d7c9428c
         self.n_computations = 0
         self.use_pinned_mem = False
         self.rng_seed = None
@@ -680,7 +661,8 @@
 from ngraph.transformers.cpu.cpuengine import Mkldnn
 from ngraph.transformers.cpu.cpuengine import ConvComputation
 from ngraph.transformers.cpu.hetr import HetrComputation
-        """)
+from ngraph.transformers.cpu.ctc import ctc_cpu
+""")
 
         mkldnn_path = os.getcwd()
         mkldnn_engine_path = os.path.join(mkldnn_path, 'mkldnn_engine.so')
