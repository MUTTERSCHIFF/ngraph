--- conflicted
+++ resolved
@@ -337,17 +337,15 @@
         self.append("mkldnn.init_innerproduct_fprop({}, out={}, x={}, y={})",
                     op.index, out, x, y)
 
-<<<<<<< HEAD
     @allocate_op.on_type(Add)
     def allocate_op(self, op, out, x, y):
         self.append("mkldnn.init_elementwise_add({}, I_array1={}, I_array2={}, O_array={})",
                     op.index, x, y, out)
-=======
+
     @allocate_op.on_type(ReluOp)
     def allocate_op(self, op, outputs, inputs):
         self.append("mkldnn.init_relu_fprop({}, inputs={}, out={}, slope={})",
-                    op.index, inputs, outputs, op.slope)
->>>>>>> 0f75973b
+                    op.index, inputs, outputs, op.slope
 
     @generic_method(Op)
     def generate_op(self, op, *args):
