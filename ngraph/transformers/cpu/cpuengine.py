# ----------------------------------------------------------------------------
# Copyright 2016 Nervana Systems Inc.
# Licensed under the Apache License, Version 2.0 (the "License");
# you may not use this file except in compliance with the License.
# You may obtain a copy of the License at
#
#      http://www.apache.org/licenses/LICENSE-2.0
#
# Unless required by applicable law or agreed to in writing, software
# distributed under the License is distributed on an "AS IS" BASIS,
# WITHOUT WARRANTIES OR CONDITIONS OF ANY KIND, either express or implied.
# See the License for the specific language governing permissions and
# limitations under the License.
# ----------------------------------------------------------------------------

from __future__ import division
from __future__ import print_function
import ctypes
import os
import sys
import itertools as itt
import numpy as np


class Mkldnn(object):
    def __init__(self, engine_path):
        self.mkldnn_enabled = False
        self.mkldnn_engine_initialized = False
        self.mkldnn_verbose = False
        self.kernels = dict()
        self.op_layouts = dict()
        self.op_uses_opkernel_api = dict() # Temporary dictionary to track opkernels
        try:
            self.mkldnn_engine_dll = ctypes.CDLL(engine_path)
            self.mkldnn_enabled = True
        except:
            if (os.getenv('MKL_TEST_ENABLE', False)):
                print("Could not load MKLDNN Engine: ", engine_path, "Exiting...")
                sys.exit(1)
            else:
                print("Could not load MKLDNN Engine: ", engine_path, " Will default to numpy")
                return
        if (self.mkldnn_enabled):
            self.init_mkldnn_engine_fn = self.mkldnn_engine_dll.init_mkldnn_engine
            self.init_mkldnn_engine_fn.restype = ctypes.c_void_p
            
            self.create_mkldnn_netlist_fn = self.mkldnn_engine_dll.create_mkldnn_netlist
            self.create_mkldnn_netlist_fn.restype = ctypes.c_void_p

            self.create_empty_kernel = self.mkldnn_engine_dll.create_empty_kernel
            self.create_empty_kernel.restype = ctypes.c_void_p

            self.print_kernel = self.mkldnn_engine_dll.print_mkldnn_opkernel
            self.print_kernel.restype = ctypes.c_void_p

            self.query_prim_layout_fn = self.mkldnn_engine_dll.query_prim_layout
            self.query_prim_layout_fn.argtypes = [ctypes.c_void_p, ctypes.c_int]
            self.query_prim_layout_fn.restype = ctypes.c_void_p

            self.output_layout = self.mkldnn_engine_dll.query_opkernel_layout
            self.output_layout.argtypes = [ctypes.c_void_p, ctypes.c_int]
            self.output_layout.restype = ctypes.c_void_p

            self.set_input_tensor = self.mkldnn_engine_dll.set_input_tensor_data_handle
            self.set_input_tensor.argtypes = \
                [ctypes.c_void_p, ctypes.c_void_p, ctypes.c_int]
            self.set_output_tensor = self.mkldnn_engine_dll.set_output_tensor_data_handle
            self.set_output_tensor.argtypes = \
                [ctypes.c_void_p, ctypes.c_void_p, ctypes.c_int]

            self.run_opkernel = self.mkldnn_engine_dll.run_mkldnn_opkernel
            self.run_opkernel.argtypes = [ctypes.c_void_p]

            self.reorder_kernel = self.mkldnn_engine_dll.create_mkldnn_reorder_kernel
            self.reorder_kernel.argtypes = \
                [ctypes.c_void_p,
                 ctypes.c_int, ctypes.c_void_p, ctypes.c_int, ctypes.c_int,
                 ctypes.c_void_p, ctypes.c_void_p, ctypes.c_void_p]

            self.conv_fprop_kernel = \
                self.mkldnn_engine_dll.create_mkldnn_conv_fprop_kernel
            self.conv_fprop_kernel.argtypes = \
                [ctypes.c_void_p,
                 ctypes.c_int, ctypes.c_int, ctypes.c_int,
                 ctypes.c_int, ctypes.c_int,
                 ctypes.c_void_p, ctypes.c_void_p, ctypes.c_void_p,
                 ctypes.c_void_p, ctypes.c_void_p,
                 ctypes.c_void_p, ctypes.c_void_p,
                 ctypes.c_void_p
                 ]
            self.conv_bprop_kernel = \
                self.mkldnn_engine_dll.create_mkldnn_conv_bprop_data_kernel
            self.conv_bprop_kernel.argtypes = \
                [ctypes.c_void_p,
                 ctypes.c_int, ctypes.c_int, ctypes.c_int,
                 ctypes.c_int, ctypes.c_int,
                 ctypes.c_void_p, ctypes.c_void_p, ctypes.c_void_p,
                 ctypes.c_void_p, ctypes.c_void_p,
                 ctypes.c_void_p, ctypes.c_void_p,
                 ctypes.c_void_p
                 ]
            self.update_conv_kernel = \
                self.mkldnn_engine_dll.create_mkldnn_conv_bprop_weights_kernel
            self.update_conv_kernel.argtypes = \
                [ctypes.c_void_p,
                 ctypes.c_int, ctypes.c_int, ctypes.c_int,
                 ctypes.c_int, ctypes.c_int,
                 ctypes.c_void_p, ctypes.c_void_p, ctypes.c_void_p,
<<<<<<< HEAD
                 ctypes.c_void_p, ctypes.c_void_p,
                 ctypes.c_void_p, ctypes.c_void_p, ctypes.c_void_p,
                 ctypes.c_void_p
                 ]

            self.relu_fprop_kernel = \
                self.mkldnn_engine_dll.create_mkldnn_relu_fprop_kernel
            self.relu_fprop_kernel.argtypes = \
                [ctypes.c_void_p,
                 ctypes.c_int, ctypes.c_double,
                 ctypes.c_void_p, ctypes.c_void_p]
            self.relu_bprop_kernel = \
                self.mkldnn_engine_dll.create_mkldnn_relu_bprop_kernel
            self.relu_bprop_kernel.argtypes = \
                [ctypes.c_void_p,
                 ctypes.c_int, ctypes.c_double,
                 ctypes.c_void_p, ctypes.c_void_p,
                 ctypes.c_void_p]

            self.pool_fprop_kernel = \
                self.mkldnn_engine_dll.create_mkldnn_pool_fprop_kernel
            self.pool_fprop_kernel.argtypes = \
=======
                 ctypes.c_void_p,
                 ctypes.c_void_p, ctypes.c_void_p, ctypes.c_void_p,
                 ctypes.c_void_p,
                 ctypes.c_void_p, ctypes.c_void_p]
            self.create_mkldnn_conv_bprop_primitives_fn.restype = ctypes.c_void_p
            self.create_mkldnn_conv_bprop_weights_primitives_fn = \
                self.mkldnn_engine_dll.create_mkldnn_conv_bprop_weights_primitives
            self.create_mkldnn_conv_bprop_weights_primitives_fn.argtypes = \
                [ctypes.c_void_p,
                 ctypes.c_int, ctypes.c_int, ctypes.c_int, ctypes.c_int,
                 ctypes.c_int, ctypes.c_int,
                 ctypes.c_void_p, ctypes.c_void_p, ctypes.c_void_p,
                 ctypes.c_void_p,
                 ctypes.c_void_p, ctypes.c_void_p, ctypes.c_void_p,
                 ctypes.c_void_p,
                 ctypes.c_void_p, ctypes.c_void_p]
            self.create_mkldnn_conv_bprop_weights_primitives_fn.restype = ctypes.c_void_p
            self.create_mkldnn_pool_fprop_primitives_fn = \
                self.mkldnn_engine_dll.create_mkldnn_pool_fprop_primitives
            self.create_mkldnn_pool_fprop_primitives_fn.argtypes = \
>>>>>>> 148dbdc7
                [ctypes.c_void_p,
                 ctypes.c_int, ctypes.c_int, ctypes.c_int, ctypes.c_int,
                 ctypes.c_void_p, ctypes.c_void_p, ctypes.c_void_p, 
                 ctypes.c_void_p, ctypes.c_void_p, ctypes.c_int,
                 ctypes.c_void_p, ctypes.c_void_p]
            self.pool_bprop_kernel = \
                self.mkldnn_engine_dll.create_mkldnn_pool_bprop_kernel
            self.pool_bprop_kernel.argtypes = \
                [ctypes.c_void_p,
                 ctypes.c_int, ctypes.c_int, ctypes.c_int, ctypes.c_int,
                 ctypes.c_void_p, ctypes.c_void_p, ctypes.c_void_p, 
                 ctypes.c_void_p, ctypes.c_void_p, ctypes.c_int,
                 ctypes.c_void_p, ctypes.c_void_p, ctypes.c_void_p]

            self.create_mkldnn_innerproduct_fprop_primitives_fn = \
                self.mkldnn_engine_dll.create_mkldnn_innerproduct_fprop_primitives
            self.create_mkldnn_innerproduct_fprop_primitives_fn.argtypes = \
                [ctypes.c_void_p,
                 ctypes.c_int, ctypes.c_int, ctypes.c_int, ctypes.c_int,
                 ctypes.c_void_p, ctypes.c_void_p, ctypes.c_void_p, ctypes.c_void_p,
                 ctypes.c_void_p, ctypes.c_void_p, ctypes.c_void_p, ctypes.c_void_p]
            self.create_mkldnn_innerproduct_fprop_primitives_fn.restype = ctypes.c_void_p
            
            self.create_mkldnn_add_primitives_fn = \
                self.mkldnn_engine_dll.create_mkldnn_add_primitives
            self.create_mkldnn_add_primitives_fn.argtypes = \
                [ctypes.c_void_p, ctypes.c_void_p, ctypes.c_void_p,
                 ctypes.c_void_p, ctypes.c_int,
                 ctypes.c_int, ctypes.c_int, ctypes.c_int]
            self.create_mkldnn_add_primitives_fn.restype = ctypes.c_void_p
            
            self.run_mkldnn_netlist_fn = self.mkldnn_engine_dll.run_mkldnn_netlist
            self.run_mkldnn_netlist_fn.argtypes = [ctypes.c_void_p]
            
            self.cleanup_mkldnn_fn = self.mkldnn_engine_dll.cleanup_mkldnn
            self.cleanup_mkldnn_fn.argtypes = [ctypes.c_void_p]

            self.delete_opkernel = self.mkldnn_engine_dll.delete_mkldnn_opkernel
            self.delete_opkernel.argtypes = [ctypes.c_void_p]

            self.destroy_mkldnn_engine_fn = self.mkldnn_engine_dll.destroy_mkldnn_engine
            self.destroy_mkldnn_engine_fn.argtypes = [ctypes.c_void_p]

    def open(self):
        if (self.mkldnn_enabled):
            self.mkldnn_engine = self.init_mkldnn_engine_fn()
            self.mkldnn_engine_initialized = True

    def close(self):
        if (self.mkldnn_engine_initialized):
            for op in self.kernels:
                if self.kernels[op]:
                    if op in self.op_uses_opkernel_api:
                        self.delete_opkernel(self.kernels[op])
                    else:
                        self.cleanup_mkldnn_fn(self.kernels[op])
            self.destroy_mkldnn_engine_fn(self.mkldnn_engine)
            self.mkldnn_engine_initialized = False

    def fprop_conv(self, name, conv_slices, I, F, O):
        if (self.mkldnn_enabled and name in self.kernels):
            self.set_input_tensor(self.kernels[name], I.ctypes.data, 0)
            self.set_input_tensor(self.kernels[name], F.ctypes.data, 1)
            self.set_output_tensor(self.kernels[name], O.ctypes.data, 0)
            self.run_opkernel(self.kernels[name])
        else:
            mSlice, pSlice, qSlice, _, _, _ = conv_slices
            K, M, P, Q, N = O.shape

            for (m, mS), (p, pS), (q, qS) in itt.product(enumerate(mSlice),
                                                         enumerate(pSlice),
                                                         enumerate(qSlice)):
                sliceT, sliceD, _ = mS
                sliceR, sliceH, _ = pS
                sliceS, sliceW, _ = qS
                slicedF = F[:, sliceT, sliceR, sliceS, :].reshape((-1, K))
                slicedI = I[:, sliceD, sliceH, sliceW, :].reshape((-1, N))
                O[:, m, p, q, :] = np.dot(slicedF.T, slicedI)

    def bprop_conv(self, name, conv_slices, E, F, gI):
        if (self.mkldnn_enabled and name in self.kernels):
            self.set_input_tensor(self.kernels[name], E.ctypes.data, 0)
            self.set_input_tensor(self.kernels[name], F.ctypes.data, 1)
            self.set_output_tensor(self.kernels[name], gI.ctypes.data, 0)
            self.run_opkernel(self.kernels[name])
        else:
            _, _, _, mSlice, pSlice, qSlice = conv_slices
            F = np.transpose(F[:, ::-1, ::-1, ::-1, :], (4, 1, 2, 3, 0)).copy()
            K, M, P, Q, N = gI.shape

            for (m, mS), (p, pS), (q, qS) in itt.product(enumerate(mSlice),
                                                         enumerate(pSlice),
                                                         enumerate(qSlice)):
                sliceT, sliceD, _ = mS
                sliceR, sliceH, _ = pS
                sliceS, sliceW, _ = qS
                slicedF = F[:, sliceT, sliceR, sliceS, :].reshape((-1, K))
                slicedI = E[:, sliceD, sliceH, sliceW, :].reshape((-1, N))
                gI[:, m, p, q, :] = np.dot(slicedF.T, slicedI)

<<<<<<< HEAD
=======
    def init_update_conv(self, name, arrI, arrE, arrO, pad, stride):
        if (self.mkldnn_enabled):
            C, D, H, W, N = arrE.shape
            # Only 2D convolution supported in MKLDNN for now
            if (D != 1):
                return
            # Only single precision float supported for now
            if ((arrE.dtype != np.float32) or (arrI.dtype != np.float32)):
                return
            # Sanity check tensor shapes
            if ((len(arrE.shape) != 5) or (len(arrI.shape) != 5) or
                    (len(arrO.shape) != 5) or (len(stride) != 3) or
                    (len(pad) != 3)):
                return
            # NumPy Tensors need to be contiguous
            if (not (arrE.flags['C_CONTIGUOUS'] and
                     arrI.flags['C_CONTIGUOUS'] and
                     arrO.flags['C_CONTIGUOUS'])):
                return
            error_shape = ((ctypes.c_int) * len(arrE.shape))(*arrE.shape)
            input_shape = ((ctypes.c_int) * len(arrI.shape))(*arrI.shape)
            output_shape = ((ctypes.c_int) * len(arrO.shape))(*arrO.shape)
            pad_data = ((ctypes.c_int) * len(pad))(*pad)
            stride_data = ((ctypes.c_int) * len(stride))(*stride)
            self.kernels[name] =\
                self.create_mkldnn_conv_bprop_weights_primitives_fn(
                    self.mkldnn_engine,
                    len(arrE.shape), len(arrI.shape), 1, len(arrO.shape), len(stride), len(pad),
                    error_shape, input_shape, None, output_shape,
                    arrE.ctypes.data, arrI.ctypes.data, None, arrO.ctypes.data,
                    stride_data, pad_data)

    def update_conv(self, name, conv_slices, I, E, U):
        if (self.mkldnn_enabled and name in self.kernels):
            self.run_mkldnn_netlist_fn(self.kernels[name])
        else:
            mSlice, pSlice, qSlice, _, _, _ = conv_slices
            K, M, P, Q, N = E.shape
            C, _, _, _, K = U.shape
            U.fill(0.0)

            for (m, mS), (p, pS), (q, qS) in itt.product(enumerate(mSlice),
                                                         enumerate(pSlice),
                                                         enumerate(qSlice)):
                sliceT, sliceD, tlen = mS
                sliceR, sliceH, rlen = pS
                sliceS, sliceW, slen = qS
                slicedI = I[:, sliceD, sliceH, sliceW, :].reshape((-1, N))
                slicedE = E[:, m, p, q, :]
                update = np.dot(slicedI, slicedE.T).reshape((C, tlen, rlen, slen, K))
                U[:, sliceT, sliceR, sliceS, :] += update

    def init_pool_fprop(self, pool_type, name, arrI, arrO, kernel, pad, stride):
        if (self.mkldnn_enabled):
            C, D, H, W, N = arrI.shape
            [J, T, R, S] = kernel
            # Only 2D pooling supported in MKLDNN for now
            if (D != 1 or T != 1 or J != 1):
                return
            # Only single precision float supported for now
            if ((arrI.dtype != np.float32) or (arrO.dtype != np.float32)):
                return
            # Sanity check tensor shapes
            if ((len(arrI.shape) != 5) or (len(arrO.shape) != 5) or
               (len(stride) != 3) or (len(pad) != 3)):
                return
            input_shape = ((ctypes.c_int) * len(arrI.shape))(*arrI.shape)
            output_shape = ((ctypes.c_int) * len(arrO.shape))(*arrO.shape)
            kernel_sizes = ((ctypes.c_int) * len(kernel))(*kernel)
            pad_data = ((ctypes.c_int) * len(pad))(*pad)
            stride_data = ((ctypes.c_int) * len(stride))(*stride)
            self.kernels[name] = \
                self.create_mkldnn_pool_fprop_primitives_fn(
                    self.mkldnn_engine,
                    len(arrI.shape), len(arrO.shape), len(stride), len(pad),
                    input_shape, kernel_sizes, output_shape,
                    arrI.ctypes.data, arrO.ctypes.data,
                    stride_data, pad_data, pool_type)

>>>>>>> 148dbdc7
    def fprop_pool(self, name, pool_slices, arrI, arrO):
        if (self.mkldnn_enabled and name in self.kernels):
            kSlice, mSlice, pSlice, qSlice, op, arrA = pool_slices
            self.set_input_tensor(self.kernels[name], arrI.ctypes.data, 0)
            self.set_output_tensor(self.kernels[name], arrO.ctypes.data, 0)
            if op == 'max':
                self.set_output_tensor(self.kernels[name], arrA.ctypes.data, 1)
            self.run_opkernel(self.kernels[name])
        else:
            kSlice, mSlice, pSlice, qSlice, op, arrA = pool_slices
            K, M, P, Q, N = arrO.shape
            for (k, kS), (m, mS), (p, pS), (q, qS) in itt.product(enumerate(kSlice),
                                                                  enumerate(mSlice),
                                                                  enumerate(pSlice),
                                                                  enumerate(qSlice)):
                sliceC, _ = kS
                sliceD, _ = mS
                sliceH, _ = pS
                sliceW, _ = qS

                sliceI = arrI[sliceC, sliceD, sliceH, sliceW, :].reshape(-1, N)
                if op == "max":
                    arrA[k, m, p, q, :] = np.argmax(sliceI, axis=0)
                    arrO[k, m, p, q, :] = np.max(sliceI, axis=0)
                elif op == "avg":
                    arrO[k, m, p, q, :] = np.mean(sliceI, axis=0)
                elif op == "l2":
                    arrO[k, m, p, q, :] = np.sqrt(np.sum(np.square(sliceI), axis=0))

    def bprop_pool(self, name, pool_slices, arrE, arrD):
        if (self.mkldnn_enabled and name in self.kernels):
            kSlice, mSlice, pSlice, qSlice, op, arrA = pool_slices
            self.set_input_tensor(self.kernels[name], arrE.ctypes.data, 0)
            self.set_output_tensor(self.kernels[name], arrD.ctypes.data, 0)
            if op == 'max':
                self.set_input_tensor(self.kernels[name], arrA.ctypes.data, 1)
            self.run_opkernel(self.kernels[name])
        else:
            kSlice, mSlice, pSlice, qSlice, op, arrA = pool_slices
            arrD[:] = 0
            K, M, P, Q, N = arrE.shape
            for (k, kS), (m, mS), (p, pS), (q, qS) in itt.product(enumerate(kSlice),
                                                                  enumerate(mSlice),
                                                                  enumerate(pSlice),
                                                                  enumerate(qSlice)):
                sliceC, clen = kS
                sliceD, dlen = mS
                sliceH, hlen = pS
                sliceW, wlen = qS

                patch_in = (sliceC, sliceD, sliceH, sliceW, slice(None))
                patch_out = (k, m, p, q, slice(None))
                sliceB = arrD[patch_in].reshape((-1, N))
                if op == "max":
                    max_n = arrA[patch_out]
                    sliceB[max_n, list(range(N))] += arrE[patch_out]
                elif op == "avg":
                    sliceB += arrE[patch_out] * (1.0 / sliceB.shape[0])
                else:
                    raise NotImplementedError
                arrD[patch_in] = sliceB.reshape((clen, dlen, hlen, wlen, N))

    def init_innerproduct_fprop(self, name, out, x, y):
        if (self.mkldnn_enabled):
            if (self.mkldnn_verbose):
                print("Inner Product Input: ", len(x.shape), x.shape,
                      " Weights: ", y.shape, len(y.shape),
                      " Outputs: ", out.shape, len(out.shape))
            # Only single precision float supported for now
            if ((x.dtype != np.float32) or (y.dtype != np.float32)):
                return
            # Sanity check tensor shapes
            if ((len(x.shape) != 2) or (len(y.shape) != 2) or
                    (len(out.shape) != 2)):
                return
            input_shape = ((ctypes.c_int) * len(x.shape))(*x.shape)
            weights_shape = ((ctypes.c_int) * len(y.shape))(*y.shape)
            output_shape = ((ctypes.c_int) * len(out.shape))(*out.shape)
            self.kernels[name] = \
                self.create_mkldnn_innerproduct_fprop_primitives_fn(
                    self.mkldnn_engine,
                    len(x.shape), len(y.shape), 1, len(out.shape), input_shape,
                    weights_shape, None, output_shape, x.ctypes.data,
                    y.ctypes.data, None, out.ctypes.data)

    def innerproduct_fprop(self, name, x, y, out):
        if (self.mkldnn_enabled and name in self.kernels):
            assert x.flags['C_CONTIGUOUS']
            assert y.flags['C_CONTIGUOUS']
            self.run_mkldnn_netlist_fn(self.kernels[name])
        else:
            np.dot(x, y, out=out)

    def init_elementwise_add(self, name, I_array1, I_array2, O_array):
        if(self.mkldnn_enabled):
            # Sanity check for tensor shapes
            if (not (I_array1.flags['C_CONTIGUOUS'] and
                     I_array2.flags['C_CONTIGUOUS'])):
                return
            input1_shape = I_array1.size
            input2_shape = I_array2.size
            output_shape = O_array.size
            self.kernels[name] = \
                self.create_mkldnn_add_primitives_fn(
                    self.mkldnn_engine, I_array1.ctypes.data,
                    I_array2.ctypes.data, O_array.ctypes.data,
                    input1_shape, input2_shape, output_shape, 2)

    def elementwise_add(self, name, I_array1, I_array2, O_array):
        if (self.mkldnn_enabled and name in self.kernels):
            self.run_mkldnn_netlist_fn(self.kernels[name])
        else:
            np.add(I_array1, I_array2, out=O_array)

    def fprop_relu(self, name, inputs, out, slope):
        if (self.mkldnn_enabled and name in self.kernels):
            self.set_input_tensor(self.kernels[name], inputs.ctypes.data, 0)
            self.set_output_tensor(self.kernels[name], out.ctypes.data, 0)
            self.run_opkernel(self.kernels[name])
        else:
            np.add(np.maximum(inputs, 0), slope * np.minimum(0, inputs), out=out)

<<<<<<< HEAD
    def bprop_relu(self, name, inputs, out, fpropSrc, slope):
        if (self.mkldnn_enabled and name in self.kernels):
            self.set_input_tensor(self.kernels[name], fpropSrc.ctypes.data, 0)
            self.set_input_tensor(self.kernels[name], inputs.ctypes.data, 1)
            self.set_output_tensor(self.kernels[name], out.ctypes.data, 0)
            self.run_opkernel(self.kernels[name])
        else:
            np.add(inputs * np.greater(fpropSrc, 0), inputs * slope * np.less(fpropSrc, 0), out=out)

    def mkl_reorder(self, name, output, input):
        assert self.mkldnn_enabled
        assert name in self.kernels
        if name in self.kernels:
            self.set_input_tensor(self.kernels[name], input.ctypes.data, 0)
            self.set_output_tensor(self.kernels[name], output.ctypes.data, 0)
            self.run_opkernel(self.kernels[name])
        else:
            output[...] = np.copy(input)

    def update_conv(self, name, conv_slices, I, E, U):
=======
    def init_relu_bprop(self, name, arrE, arrD, slope, inputs):
        if (self.mkldnn_enabled):
            if (self.mkldnn_verbose):
                print("Relu Input: ", len(arrE.shape), arrE.shape,
                      " Outputs: ", arrD.shape, len(arrD.shape))
            # Only single precision float supported for now
            if ((arrE.dtype != np.float32) or (arrD.dtype != np.float32)):
                return
            input_size = np.prod(arrE.shape)
            self.kernels[name] = \
                self.create_mkldnn_relu_bprop_primitives_fn(
                    self.mkldnn_engine, arrE.ctypes.data, arrD.ctypes.data,
                    slope, inputs.ctypes.data, input_size)

    def bprop_relu(self, name, delta, out, slope, inputs):
>>>>>>> 148dbdc7
        if (self.mkldnn_enabled and name in self.kernels):
            self.set_input_tensor(self.kernels[name], E.ctypes.data, 0)
            self.set_input_tensor(self.kernels[name], I.ctypes.data, 1)
            self.set_output_tensor(self.kernels[name], U.ctypes.data, 0)
            self.run_opkernel(self.kernels[name])
        else:
<<<<<<< HEAD
            mSlice, pSlice, qSlice, _, _, _ = conv_slices
            K, M, P, Q, N = E.shape
            C, _, _, _, K = U.shape
            U.fill(0.0)

            for (m, mS), (p, pS), (q, qS) in itt.product(enumerate(mSlice),
                                                         enumerate(pSlice),
                                                         enumerate(qSlice)):
                sliceT, sliceD, tlen = mS
                sliceR, sliceH, rlen = pS
                sliceS, sliceW, slen = qS
                slicedI = I[:, sliceD, sliceH, sliceW, :].reshape((-1, N))
                slicedE = E[:, m, p, q, :]
                update = np.dot(slicedI, slicedE.T).reshape((C, tlen, rlen, slen, K))
                U[:, sliceT, sliceR, sliceS, :] += update
=======
            np.add(delta * np.greater(inputs, 0),
                   delta * slope * np.less(inputs, 0), out=out)
>>>>>>> 148dbdc7


def fprop_lut(lut, idx, axis, output):
    output[:] = lut.take(idx.astype(int), axis)


def update_lut(error, idx, pad_idx, axis, dW):
    dW[:] = 0
    idx = idx.astype(int)
    unqidx, inv = np.unique(idx, return_inverse=True)
    groups = [np.where(inv == i) for i in range(len(unqidx))]
    for (wrd_id, group) in zip(unqidx, groups):
        if wrd_id != pad_idx:
            if axis == 0:
                dW[wrd_id, :] = np.sum(error.take(group[0], axis=axis), axis=axis)
            else:
                dW[:, wrd_id] = np.sum(error.take(group[0], axis=axis), axis=axis)


class ConvLocals(object):
    def __init__(self, conv_params, conv_slices, pool_params, pool_slices, **kwargs):
        super(ConvLocals, self).__init__(**kwargs)
        self.conv_params = conv_params
        self.conv_slices = conv_slices
        self.pool_params = pool_params
        self.pool_slices = pool_slices<|MERGE_RESOLUTION|>--- conflicted
+++ resolved
@@ -106,7 +106,6 @@
                  ctypes.c_int, ctypes.c_int, ctypes.c_int,
                  ctypes.c_int, ctypes.c_int,
                  ctypes.c_void_p, ctypes.c_void_p, ctypes.c_void_p,
-<<<<<<< HEAD
                  ctypes.c_void_p, ctypes.c_void_p,
                  ctypes.c_void_p, ctypes.c_void_p, ctypes.c_void_p,
                  ctypes.c_void_p
@@ -129,28 +128,6 @@
             self.pool_fprop_kernel = \
                 self.mkldnn_engine_dll.create_mkldnn_pool_fprop_kernel
             self.pool_fprop_kernel.argtypes = \
-=======
-                 ctypes.c_void_p,
-                 ctypes.c_void_p, ctypes.c_void_p, ctypes.c_void_p,
-                 ctypes.c_void_p,
-                 ctypes.c_void_p, ctypes.c_void_p]
-            self.create_mkldnn_conv_bprop_primitives_fn.restype = ctypes.c_void_p
-            self.create_mkldnn_conv_bprop_weights_primitives_fn = \
-                self.mkldnn_engine_dll.create_mkldnn_conv_bprop_weights_primitives
-            self.create_mkldnn_conv_bprop_weights_primitives_fn.argtypes = \
-                [ctypes.c_void_p,
-                 ctypes.c_int, ctypes.c_int, ctypes.c_int, ctypes.c_int,
-                 ctypes.c_int, ctypes.c_int,
-                 ctypes.c_void_p, ctypes.c_void_p, ctypes.c_void_p,
-                 ctypes.c_void_p,
-                 ctypes.c_void_p, ctypes.c_void_p, ctypes.c_void_p,
-                 ctypes.c_void_p,
-                 ctypes.c_void_p, ctypes.c_void_p]
-            self.create_mkldnn_conv_bprop_weights_primitives_fn.restype = ctypes.c_void_p
-            self.create_mkldnn_pool_fprop_primitives_fn = \
-                self.mkldnn_engine_dll.create_mkldnn_pool_fprop_primitives
-            self.create_mkldnn_pool_fprop_primitives_fn.argtypes = \
->>>>>>> 148dbdc7
                 [ctypes.c_void_p,
                  ctypes.c_int, ctypes.c_int, ctypes.c_int, ctypes.c_int,
                  ctypes.c_void_p, ctypes.c_void_p, ctypes.c_void_p, 
@@ -251,88 +228,6 @@
                 slicedI = E[:, sliceD, sliceH, sliceW, :].reshape((-1, N))
                 gI[:, m, p, q, :] = np.dot(slicedF.T, slicedI)
 
-<<<<<<< HEAD
-=======
-    def init_update_conv(self, name, arrI, arrE, arrO, pad, stride):
-        if (self.mkldnn_enabled):
-            C, D, H, W, N = arrE.shape
-            # Only 2D convolution supported in MKLDNN for now
-            if (D != 1):
-                return
-            # Only single precision float supported for now
-            if ((arrE.dtype != np.float32) or (arrI.dtype != np.float32)):
-                return
-            # Sanity check tensor shapes
-            if ((len(arrE.shape) != 5) or (len(arrI.shape) != 5) or
-                    (len(arrO.shape) != 5) or (len(stride) != 3) or
-                    (len(pad) != 3)):
-                return
-            # NumPy Tensors need to be contiguous
-            if (not (arrE.flags['C_CONTIGUOUS'] and
-                     arrI.flags['C_CONTIGUOUS'] and
-                     arrO.flags['C_CONTIGUOUS'])):
-                return
-            error_shape = ((ctypes.c_int) * len(arrE.shape))(*arrE.shape)
-            input_shape = ((ctypes.c_int) * len(arrI.shape))(*arrI.shape)
-            output_shape = ((ctypes.c_int) * len(arrO.shape))(*arrO.shape)
-            pad_data = ((ctypes.c_int) * len(pad))(*pad)
-            stride_data = ((ctypes.c_int) * len(stride))(*stride)
-            self.kernels[name] =\
-                self.create_mkldnn_conv_bprop_weights_primitives_fn(
-                    self.mkldnn_engine,
-                    len(arrE.shape), len(arrI.shape), 1, len(arrO.shape), len(stride), len(pad),
-                    error_shape, input_shape, None, output_shape,
-                    arrE.ctypes.data, arrI.ctypes.data, None, arrO.ctypes.data,
-                    stride_data, pad_data)
-
-    def update_conv(self, name, conv_slices, I, E, U):
-        if (self.mkldnn_enabled and name in self.kernels):
-            self.run_mkldnn_netlist_fn(self.kernels[name])
-        else:
-            mSlice, pSlice, qSlice, _, _, _ = conv_slices
-            K, M, P, Q, N = E.shape
-            C, _, _, _, K = U.shape
-            U.fill(0.0)
-
-            for (m, mS), (p, pS), (q, qS) in itt.product(enumerate(mSlice),
-                                                         enumerate(pSlice),
-                                                         enumerate(qSlice)):
-                sliceT, sliceD, tlen = mS
-                sliceR, sliceH, rlen = pS
-                sliceS, sliceW, slen = qS
-                slicedI = I[:, sliceD, sliceH, sliceW, :].reshape((-1, N))
-                slicedE = E[:, m, p, q, :]
-                update = np.dot(slicedI, slicedE.T).reshape((C, tlen, rlen, slen, K))
-                U[:, sliceT, sliceR, sliceS, :] += update
-
-    def init_pool_fprop(self, pool_type, name, arrI, arrO, kernel, pad, stride):
-        if (self.mkldnn_enabled):
-            C, D, H, W, N = arrI.shape
-            [J, T, R, S] = kernel
-            # Only 2D pooling supported in MKLDNN for now
-            if (D != 1 or T != 1 or J != 1):
-                return
-            # Only single precision float supported for now
-            if ((arrI.dtype != np.float32) or (arrO.dtype != np.float32)):
-                return
-            # Sanity check tensor shapes
-            if ((len(arrI.shape) != 5) or (len(arrO.shape) != 5) or
-               (len(stride) != 3) or (len(pad) != 3)):
-                return
-            input_shape = ((ctypes.c_int) * len(arrI.shape))(*arrI.shape)
-            output_shape = ((ctypes.c_int) * len(arrO.shape))(*arrO.shape)
-            kernel_sizes = ((ctypes.c_int) * len(kernel))(*kernel)
-            pad_data = ((ctypes.c_int) * len(pad))(*pad)
-            stride_data = ((ctypes.c_int) * len(stride))(*stride)
-            self.kernels[name] = \
-                self.create_mkldnn_pool_fprop_primitives_fn(
-                    self.mkldnn_engine,
-                    len(arrI.shape), len(arrO.shape), len(stride), len(pad),
-                    input_shape, kernel_sizes, output_shape,
-                    arrI.ctypes.data, arrO.ctypes.data,
-                    stride_data, pad_data, pool_type)
-
->>>>>>> 148dbdc7
     def fprop_pool(self, name, pool_slices, arrI, arrO):
         if (self.mkldnn_enabled and name in self.kernels):
             kSlice, mSlice, pSlice, qSlice, op, arrA = pool_slices
@@ -455,7 +350,6 @@
         else:
             np.add(np.maximum(inputs, 0), slope * np.minimum(0, inputs), out=out)
 
-<<<<<<< HEAD
     def bprop_relu(self, name, inputs, out, fpropSrc, slope):
         if (self.mkldnn_enabled and name in self.kernels):
             self.set_input_tensor(self.kernels[name], fpropSrc.ctypes.data, 0)
@@ -476,30 +370,13 @@
             output[...] = np.copy(input)
 
     def update_conv(self, name, conv_slices, I, E, U):
-=======
-    def init_relu_bprop(self, name, arrE, arrD, slope, inputs):
-        if (self.mkldnn_enabled):
-            if (self.mkldnn_verbose):
-                print("Relu Input: ", len(arrE.shape), arrE.shape,
-                      " Outputs: ", arrD.shape, len(arrD.shape))
-            # Only single precision float supported for now
-            if ((arrE.dtype != np.float32) or (arrD.dtype != np.float32)):
-                return
-            input_size = np.prod(arrE.shape)
-            self.kernels[name] = \
-                self.create_mkldnn_relu_bprop_primitives_fn(
-                    self.mkldnn_engine, arrE.ctypes.data, arrD.ctypes.data,
-                    slope, inputs.ctypes.data, input_size)
-
-    def bprop_relu(self, name, delta, out, slope, inputs):
->>>>>>> 148dbdc7
         if (self.mkldnn_enabled and name in self.kernels):
             self.set_input_tensor(self.kernels[name], E.ctypes.data, 0)
             self.set_input_tensor(self.kernels[name], I.ctypes.data, 1)
             self.set_output_tensor(self.kernels[name], U.ctypes.data, 0)
             self.run_opkernel(self.kernels[name])
-        else:
-<<<<<<< HEAD
+            pass
+        else:
             mSlice, pSlice, qSlice, _, _, _ = conv_slices
             K, M, P, Q, N = E.shape
             C, _, _, _, K = U.shape
@@ -515,10 +392,6 @@
                 slicedE = E[:, m, p, q, :]
                 update = np.dot(slicedI, slicedE.T).reshape((C, tlen, rlen, slen, K))
                 U[:, sliceT, sliceR, sliceS, :] += update
-=======
-            np.add(delta * np.greater(inputs, 0),
-                   delta * slope * np.less(inputs, 0), out=out)
->>>>>>> 148dbdc7
 
 
 def fprop_lut(lut, idx, axis, output):
