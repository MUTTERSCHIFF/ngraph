# ----------------------------------------------------------------------------
# Copyright 2016 Nervana Systems Inc.
# Licensed under the Apache License, Version 2.0 (the "License");
# you may not use this file except in compliance with the License.
# You may obtain a copy of the License at
#
#      http://www.apache.org/licenses/LICENSE-2.0
#
# Unless required by applicable law or agreed to in writing, software
# distributed under the License is distributed on an "AS IS" BASIS,
# WITHOUT WARRANTIES OR CONDITIONS OF ANY KIND, either express or implied.
# See the License for the specific language governing permissions and
# limitations under the License.
# ----------------------------------------------------------------------------
from builtins import range
import atexit

from neon.backends.nervanagpu import GPUTensor
from neon import NervanaObject
from neon.backends import gen_backend

from ngraph.transformers.base import Transformer, DeviceBufferStorage, DeviceBufferReference, \
    DeviceTensor
from ngraph.op_graph.op_graph import absolute, AddOneDim, AddZeroDim, Argmax, Argmin, cos, \
    DivideOneDim, DivideZeroDim, DotOneDimensional, DotTwoDimensional, DotTwoByOne, \
    ModOneDim, ModZeroDim, \
    EqualOneDim, EqualZeroDim, exp, \
    GreaterOneDim, GreaterZeroDim, GreaterEqualOneDim, GreaterEqualZeroDim, \
    LessOneDim, LessZeroDim, \
    LessEqualOneDim, LessEqualZeroDim, log, Max, MaximumOneDim, MaximumZeroDim, Min, \
    MinimumOneDim, MinimumZeroDim, \
    MultiplyOneDim, MultiplyZeroDim, \
    negative, NotEqualOneDim, NotEqualZeroDim, Onehot, Power, reciprocal, SetItemOneDim, \
    sign, sin, sqrt, square, \
    SubtractOneDim, SubtractZeroDim, \
    Sum, tanh, tensor_size, Fill, TensorDescription, Unslice, Stack, Dimshuffle, \
    Function
from ngraph.op_graph.convolution import convolution, bprop_conv, update_conv
from ngraph.op_graph.pooling import pooling, bprop_pool
# TODO: re-enable fusion
# from ngraph.analysis.fusion import gpu_fusible
from ngraph.util.generics import generic_method

from ngraph.transformers.gpu.float_ew2 import _prepare_compound_kernel, CudaSourceFile
from ngraph.transformers.gpu.gemm import GEMMKernel
from ngraph.transformers.gpu.conv import ConvFpropKernel, ConvBpropKernel, ConvUpdateKernel

import numpy as np
import pycuda.driver as drv


_none_slice = slice(None, None, None)


class GPUKernel():
    """
    Object which represents a single kernel that will run on the GPU.

    Arguments:
        transformer (GPUTransformer): GPU transformer containing instance of
            NervanaGPU

    Attributes:
        buffers_bound (bool): Flag indicates if GPU addresses have been bound
            to kernel parameters
        transformer (GPUTransformer): GPU transformer containing NervanaGPU
            object which is used for ops such as dot, dimshuffle, etc.
    """
    def __init__(self, transformer):
        self.buffers_bound = False
        self.transformer = transformer

    def bind_buffers(self):
        self.buffers_bound = True

    def execute(self):
        raise NotImplementedError("No execute() implemented")

    def generate_source(self, sourcefile=None):
        pass

    def compile(self, sourcefile=None):
        pass


class ElementWiseKernel(GPUKernel):
    """
    Kernel type used to execute one or more simple elementwise ops. This can
    be either a single op or a list of fused ops which corresponds to a
    Function object in the graph. In the case of regular ops (fused or single)
    the kernel generator in float_ew2 will be used to generate a CUDA C kernel
    that executes these ops. As the function is transformed by the transformer,
    we buffer ops into a list and then compile the kernel at the end.

    Some ops (non regular such as GEMM, convolution) are not handled by this kernel
    generator.

    Arguments:
        transformer (GPUTransformer): GPU transformer containing instance of
            NervanaGPU

    Attributes:
        ops_buffer (:obj:`list` of :obj:`tuple`): A list of operations to be
            performed by this kernel
        params (list): Parameters to pass to the compiled GPU kernel
        kernel (pycuda.driver.Function): Handle to the compiled GPU kernel
        shared_size (int): Size of shared memory needed by kernel
    """
    def __init__(self, transformer):
        super(ElementWiseKernel, self).__init__(transformer)
        self.ops_buffer = []
        self.params = None
        self.kernel = None
        self.shared_size = 0

    @generic_method
    def add_op(self, op, *args):
        if op.is_device_op:
            raise ValueError("Unhandled op: {}".format(op))

    @add_op.on_type(absolute)
    def add_op(self, op, out, x):
        self._buffer_op("abs", x=x, out=out)

    @add_op.on_type(AddOneDim)
    def add_op(self, op, out, x, y):
        self._buffer_op("add", x=x, y=y, out=out)

    @add_op.on_type(AddZeroDim)
    def add_op(self, op, out, x, y):
        self._buffer_op("add", x=x, y=y, out=out)

    @add_op.on_type(Argmax)
    def add_op(self, op, out, x):
        self._buffer_op("argmax",
                        x=x,
                        y=self.transformer.device_register_storage(x.dtype, None),
                        axis=0,
                        out=out)

    @add_op.on_type(Argmin)
    def add_op(self, op, out, x):
        self._buffer_op("argmin",
                        x=x,
                        y=self.transformer.device_register_storage(x.dtype, None),
                        axis=0,
                        out=out)

    @add_op.on_type(cos)
    def add_op(self, op, out, x):
        self._buffer_op("cos", x=x, out=out)

    @add_op.on_type(DivideOneDim)
    def add_op(self, op, out, x, y):
        self._buffer_op("div", x=x, y=y, out=out)

    @add_op.on_type(DivideZeroDim)
    def add_op(self, op, out, x, y):
        self._buffer_op("div", x=x, y=y, out=out)

<<<<<<< HEAD
=======
    @add_op.on_type(ModOneDim)
    def add_op(self, op, out, x, y):
        self._buffer_op("mod", x=x, y=y, out=out)

    @add_op.on_type(ModZeroDim)
    def add_op(self, op, out, x, y):
        self._buffer_op("mod", x=x, y=y, out=out)

    @add_op.on_type(DotOneDimensional)
    def add_op(self, op, out, x, y):
        self._buffer_op("dot", x=x, y=y, out=out)

    @add_op.on_type(DotTwoDimensional)
    def add_op(self, op, out, x, y):
        self._buffer_op("dot", x=x, y=y, out=out)

    @add_op.on_type(DotTwoByOne)
    def add_op(self, op, out, x, y):
        self._buffer_op("dot", x=x, y=y, out=out)

>>>>>>> 6c09e1ad
    @add_op.on_type(EqualOneDim)
    def add_op(self, op, out, x, y):
        self._buffer_op("eq", x=x, y=y, out=out)

    @add_op.on_type(EqualZeroDim)
    def add_op(self, op, out, x, y):
        self._buffer_op("eq", x=x, y=y, out=out)

    @add_op.on_type(exp)
    def add_op(self, op, out, x):
        self._buffer_op("exp", x=x, out=out)

    @add_op.on_type(GreaterOneDim)
    def add_op(self, op, out, x, y):
        self._buffer_op("gt", x=x, y=y, out=out)

    @add_op.on_type(GreaterZeroDim)
    def add_op(self, op, out, x, y):
        self._buffer_op("gt", x=x, y=y, out=out)

    @add_op.on_type(GreaterEqualOneDim)
    def add_op(self, op, out, x, y):
        self._buffer_op("ge", x=x, y=y, out=out)

    @add_op.on_type(GreaterEqualZeroDim)
    def add_op(self, op, out, x, y):
        self._buffer_op("ge", x=x, y=y, out=out)

    @add_op.on_type(LessOneDim)
    def add_op(self, op, out, x, y):
        self._buffer_op("lt", x=x, y=y, out=out)

    @add_op.on_type(LessZeroDim)
    def add_op(self, op, out, x, y):
        self._buffer_op("lt", x=x, y=y, out=out)

    @add_op.on_type(LessEqualOneDim)
    def add_op(self, op, out, x, y):
        self._buffer_op("le", x=x, y=y, out=out)

    @add_op.on_type(LessEqualZeroDim)
    def add_op(self, op, out, x, y):
        self._buffer_op("le", x=x, y=y, out=out)

    @add_op.on_type(log)
    def add_op(self, op, out, x):
        self._buffer_op("log", x=x, out=out)

    @add_op.on_type(Max)
    def add_op(self, op, out, x):
        self._buffer_op("max", x=x, axis=0, out=out)

    @add_op.on_type(MaximumOneDim)
    def add_op(self, op, out, x, y):
        self._buffer_op("maximum", x=x, y=y, out=out)

    @add_op.on_type(MaximumZeroDim)
    def add_op(self, op, out, x, y):
        self._buffer_op("maximum", x=x, y=y, out=out)

    @add_op.on_type(Min)
    def add_op(self, op, out, x):
        self._buffer_op("min", x=x, axis=0, out=out)

    @add_op.on_type(MinimumOneDim)
    def add_op(self, op, out, x, y):
        self._buffer_op("minimum", x=x, y=y, out=out)

    @add_op.on_type(MinimumZeroDim)
    def add_op(self, op, out, x, y):
        self._buffer_op("minimum", x=x, y=y, out=out)

    @add_op.on_type(MultiplyOneDim)
    def add_op(self, op, out, x, y):
        self._buffer_op("mul", x=x, y=y, out=out)

    @add_op.on_type(MultiplyZeroDim)
    def add_op(self, op, out, x, y):
        self._buffer_op("mul", x=x, y=y, out=out)

    @add_op.on_type(negative)
    def add_op(self, op, out, x):
        self._buffer_op("neg", x=x, out=out)

    @add_op.on_type(NotEqualOneDim)
    def add_op(self, op, out, x, y):
        self._buffer_op("ne", x=x, y=y, out=out)

    @add_op.on_type(NotEqualZeroDim)
    def add_op(self, op, out, x, y):
        self._buffer_op("ne", x=x, y=y, out=out)

    @add_op.on_type(Onehot)
    def add_op(self, op, out, x):
        self._buffer_op("onehot", x=x, out=out)

    @add_op.on_type(Power)
    def add_op(self, op, out, x, y):
        self._buffer_op("pow", x=x, y=y, out=out)

    @add_op.on_type(reciprocal)
    def add_op(self, op, out, x):
        self._buffer_op("rcp", x=x, out=out)

    @add_op.on_type(sign)
    def add_op(self, op, out, x):
        self._buffer_op("sgn", x=x, out=out)

    @add_op.on_type(sin)
    def add_op(self, op, out, x):
        self._buffer_op("sin", x=x, out=out)

    @add_op.on_type(sqrt)
    def add_op(self, op, out, x):
        self._buffer_op("sqrt", x=x, out=out)

    @add_op.on_type(square)
    def add_op(self, op, out, x):
        self._buffer_op("sqr", x=x, out=out)

    @add_op.on_type(SubtractOneDim)
    def add_op(self, op, out, x, y):
        self._buffer_op("sub", x=x, y=y, out=out)

    @add_op.on_type(SubtractZeroDim)
    def add_op(self, op, out, x, y):
        self._buffer_op("sub", x=x, y=y, out=out)

    @add_op.on_type(Sum)
    def add_op(self, op, out, x):
        self._buffer_op("sum", x=x, axis=0, out=out)

    @add_op.on_type(tanh)
    def add_op(self, op, out, x):
        self._buffer_op("tanh", x=x, out=out)

    def _buffer_op(self, op, x=None, y=None, out=None, axis=None, extra=None):
        """
        Adds an op to the list of ops to be compiled into a kernel

        Arguments:
            op (string): Name of the op
            x (TensorDescription): TensorDescription for input 0
            y (TensorDescription): TensorDescription for input 1
            out (TensorDescription): Tensor description for output
            axis (int): For reduction ops, indicate the axis to reduce
                along
        """
        self.ops_buffer.append((op, x, y, out, axis, extra))

    def bind_buffers(self):
        """
        Binds GPU addresses of buffers to the kernel parameters. When kernels
        and initial parameters are generated, tensors have not yet been
        allocated so a placeholder is used for the memory addresses. This must
        be called before the first kernel run to bind the tensor addresses in
        GPU memory to the kernel parameters.
        """
        for index in range(len(self.params)):
            if isinstance(self.params[index], TensorDescription):
                self.params[index] = self.params[index].value.tensor.gpudata

        super(ElementWiseKernel, self).bind_buffers()

    def generate_source(self, sourcefile=None):
        """
        Generates source code and adds it to a kernel file to be compiled later.
        First checks if this is a compound kernel which needs to be compiled.
        In cases where only a single special op are contained (dot, dimshuffle, etc)
        there is no compounding and the NervanaGPU implementation is called directly
        at run time.

        Arguments:
            sourcefile (CudaSourceFile): Object handling cuda source file generation
        """
        if len(self.ops_buffer) == 0:
            return False

        if sourcefile is not None:
            # Code generation and compilation are only separate when a sourcefile is
            # provided
            self.name, self.params = sourcefile.add_kernel(self.ops_buffer)

        return True

    def compile(self, sourcefile=None):
        """
        Compiles ops buffer into a GPU kernel.
        """
        if len(self.ops_buffer) == 0:
            return False

        if sourcefile is None:
            # Generate and compile single kernel
            self.kernel, self.params, self.shared_size = \
                _prepare_compound_kernel(self.ops_buffer)
        else:
            # Get kernel object from compiled sourcefile
            self.kernel = sourcefile.get_kernel(self.name)

        return True

    def execute(self):
        self.kernel.prepared_async_call(*self.params,
                                        shared_size=self.shared_size)


class GPUKernelGroup():
    """
    A group of GPU kernels which corresponds to a Computation object. Since we
    can't always compound all ops from a Computation into a single GPU kernel,
    this object provides a container for multiple kernels. The class implements
    __call__ which is used to execute the kernel group at evaluation time.

    Arguments:
        transformer (GPUTransformer): GPU transformer containing instance of
            NervanaGPU
        kernels (:obj:`list` of :class:`GPUKernel`): List of compiled GPUKernel
            objects to run at evaluation time

    Attributes:
        transformer (GPUTransformer): GPU transformer containing instance of
            NervanaGPU
        ng (NervanaGPU): Neon backend used to execute special ops
        kernels (:obj:`list` of :class:`GPUKernel`): List of compiled GPUKernel
            objects to run at evaluation time
    """

    def __init__(self, transformer, name):
        self.transformer = transformer
        self.ng = transformer.ng
        self.kernels = []
        self.name = name
        self.sourcefile = CudaSourceFile(name)

    @generic_method
    def add_kernel(self, op):
        # Use default kernel generator for single operation
        out = op.tensor_description()
        call_info = (_ for _ in op.call_info())

        kernel = GPUKernel(self.transformer)
        kernel.add_op(op, out, *call_info)

        if kernel.generate_source(self.sourcefile):
            self.kernels.append(kernel)

    @add_kernel.on_type(Function)
    def add_kernel(self, op):
        # Iterate over compounded operations and build kernel for them
        kernel = GPUKernel(self.transformer)
        for sub_op in op.instructions:
            out = sub_op.tensor_description()
            call_info = (_ for _ in sub_op.call_info())
            kernel.add_op(sub_op, out, *call_info)

        if kernel.generate_source(self.sourcefile):
            self.kernels.append(kernel)

    @add_kernel.on_type(convolution)
    def add_kernel(self, op):
        self.kernels.append(ConvFpropKernel(self, op))

    @add_kernel.on_type(bprop_conv)
    def add_kernel(self, op):
        self.kernels.append(ConvBpropKernel(self, op))

    @add_kernel.on_type(update_conv)
    def add_kernel(self, op):
        self.kernels.append(ConvUpdateKernel(self, op))

    @add_kernel.on_type(DotOneDimensional)
    def add_kernel(self, op):
        self.kernels.append(GEMMKernel(self, op))

    @add_kernel.on_type(DotTwoDimensional)
    def add_kernel(self, op):
        self.kernels.append(GEMMKernel(self, op))

    @add_kernel.on_type(DotTwoByOne)
    def add_kernel(self, op):
        self.kernels.append(GEMMKernel(self, op))

    @add_kernel.on_type(Dimshuffle)
    def add_kernel(self, op):
        raise NotImplementedError("Dimshuffle kernel not implemented")

    @add_kernel.on_type(Fill)
    def add_kernel(self, op):
        raise NotImplementedError("Fill kernel not implemented")

    @add_kernel.on_type(pooling)
    def add_kernel(self, op):
        raise NotImplementedError("pooling kernel not implemented")

    @add_kernel.on_type(bprop_pool)
    def add_kernel(self, op):
        raise NotImplementedError("bprop_pool kernel not implemented")

    @add_kernel.on_type(SetItemOneDim)
    def add_kernel(self, op):
        raise NotImplementedError("SetItemOneDim kernel not implemented")

    @add_kernel.on_type(Unslice)
    def add_kernel(self, op):
        raise NotImplementedError("Unslice kernel not implemented")

    def compile_all(self):
        self.sourcefile.compile()
        for kernel in self.kernels:
            kernel.compile(self.sourcefile)

    def __call__(self):
        for k in self.kernels:
            if not k.buffers_bound:
                k.bind_buffers()

<<<<<<< HEAD
            k.execute()
=======
            if k.compound:
                # Execute prepared kernel
                kernel = k.kernel
                params = k.params
                kernel.prepared_async_call(*params, shared_size=k.shared_size)
            else:
                op = k.ops_buffer[0]
                if op[0] == "dot":
                    if k.input0_1d and k.input1_1d:
                        if np.prod(op[3].shape) == 1:
                            self.ng.compound_dot(op[1].T, op[2], op[3])
                        else:
                            self.ng.compound_dot(op[1], op[2].T, op[3])
                    else:
                        self.ng.compound_dot(op[1], op[2], op[3])
                elif op[0] == "fprop_conv":
                    self.ng.fprop_conv(op[1], op[2], op[3], op[4])
                elif op[0] == "bprop_conv":
                    self.ng.bprop_conv(op[1], op[2], op[3], op[4])
                elif op[0] == "update_conv":
                    self.ng.update_conv(op[1], op[2], op[3], op[4])
                elif op[0] == "fprop_pool":
                    self.ng.fprop_pool(op[1], op[2], op[3], op[4])
                elif op[0] == "bprop_pool":
                    self.ng.bprop_pool(op[1], op[2], op[3], op[4])
                elif op[0] == "fill":
                    op[3].fill(op[1])
                elif op[0] == "set_item":
                    op[3].__setitem__(op[2], op[1])
                elif op[0] == "dimshuffle":
                    if len(op[1].shape) == 2 and (op[1].shape[0] == 1 or op[1].shape[1] == 1):
                        if op[1].shape == op[3].shape:
                            op[3][:] = op[1]
                        else:
                            op[3][:] = op[1].T
                    else:
                        self.ng.copy_transpose(op[1], op[3], axes=op[2])
                elif op[0] == "unslice":
                    op[2].fill(0)
                    op[3][:] = op[1]
>>>>>>> 6c09e1ad


class GPUBufferAllocator():
    """
    Class responsible for allocating a buffer in GPU memory and calling
    allocators for tensor views of that buffer. The class implements __call__
    which is used to perform allocation.

    Arguments:
        dev_buffer (GPUDeviceBufferStorage): Device storage object to be
            allocated

    Attributes:
        bytes (int): Size of buffer to allocate
        view_allocators (:obj:`list` of :class:`GPUTensorAllocator`): List of
            allocators using this buffer for storage
        _buffer (pycuda.driver.DeviceAllocation): Device memory handle
    """

    def __init__(self, dev_buffer):
        self.bytes = dev_buffer.bytes
        self.view_allocators = []
        self._buffer = None

    def __call__(self):
        """
        Allocate the device memory buffer then loop over tensors which use the
        buffer and call their allocators to create views
        """
        self._buffer = drv.mem_alloc(self.bytes)
        for view_alloc in self.view_allocators:
            view_alloc(self._buffer)

    def add_view_allocator(self, view_alloc):
        """
        Add reference to an allocator for a tensor view of this buffer

        Arguments:
            view_alloc (GPUTensorAllocator): Tensor allocator which uses this
                buffer
        """
        self.view_allocators.append(view_alloc)


class GPUTensorAllocator():
    """
    Class responsible for allocating a tensor view of a device memory buffer.
    The class implements __call__ which creates a neon GPUTensor bound to the
    specified device allocation

    Arguments:
        tensor (GPUDeviceTensor): Tensor to allocate
        transformer (GPUTransformer): GPUTransformer containing a NervanaGPU
            which is used as the backend for the GPUTensor

    Attributes:
        transformer (GPUTransformer): GPUTransformer containing a NervanaGPU
            which is used as the backend for the GPUTensor
        tensor_name (string): Name of the tensor used in GPUTransformer dict to
            store the allocated tensor
        tensor_description (TensorDescription): Description of the view
        _tensor (GPUTensor): Allocated neon GPUTensor
    """

    def __init__(self, tensor, transformer):
        self.transformer = transformer
        self.tensor_name = tensor.name
        self.tensor_description = tensor.tensor_description
        self._tensor = None

    def __call__(self, buffer_alloc):
        """
        Allocates the GPUTensor object as a view of a pre-allocated buffer.

        Arguments:
            buffer_alloc (DeviceAllocation): Memory handle returned by pycuda
                allocator
        """
        tensor_description = self.tensor_description

        if tensor_description.shape == ():
            shape = (1, )
        else:
            shape = tensor_description.shape

        if tensor_description.strides == ():
            strides = (1, )
        else:
            # Note that TensorDescription strides are in units of bytes, but
            # GPUTensor expects units of elements
            strides = [s // tensor_description.dtype.itemsize for s in tensor_description.strides]
            strides = tuple(strides)

        if len(shape) == 1 and len(strides) == 1:
            shape = (shape[0], 1)
            strides = (strides[0], 0)

        gpudata = int(buffer_alloc) + tensor_description.offset
        new_tensor = GPUTensor(self.transformer.ng,
                               shape,
                               dtype=tensor_description.dtype,
                               gpudata=gpudata,
                               strides=strides)

        if new_tensor.strides[0] < new_tensor.strides[-1]:
            new_tensor.is_trans = True

        self._tensor = new_tensor
        self.transformer.tensors[self.tensor_name] = self._tensor


class GPURegister():
    """
    Object representing a register in a GPU kernel used to store the result of
    an intermediate computation which does not need to be written to a buffer

    Arguments:
        dtype (dtype): Variable type of the register
        name (string): Name of the register
    """

    def __init__(self, dtype, name):
        self.dtype = dtype
        self.name = name


class GPUDeviceBufferStorage(DeviceBufferStorage):
    """
    Used to transform device allocations. Analogous to NumPyDeviceBufferStorage.
    """
    def __init__(self, transformer, bytes, dtype, **kwargs):
        super(GPUDeviceBufferStorage, self).__init__(transformer, bytes, dtype, **kwargs)
        self.storage = None

    def create_device_tensor(self, tensor_description):
        shape_str = "_".join((str(_) for _ in tensor_description.shape))
        return GPUDeviceTensor(self.transformer, self, tensor_description,
                               name="v_" + tensor_description.name + "_" + shape_str)

    @property
    def ref_str(self):
        """
        :return: name to reference variable.
        """
        return self.name

    def transform_allocate(self):
        buffer_alloc = GPUBufferAllocator(self)
        self.transformer.buffer_allocators.append(buffer_alloc)

        # Allocate all views of this buffer
        self.transformer.current_buffer = buffer_alloc
        self.transform_allocate_views()
        self.transformer.current_buffer = None


class GPUDeviceBufferReference(DeviceBufferReference):
    """
    Analogous to NumPyDeviceBufferReference.
    """
    def __init__(self, transformer, **kwargs):
        super(GPUDeviceBufferReference, self).__init__(transformer, **kwargs)


class GPUDeviceTensor(DeviceTensor):
    """
    Used to transform device tensor allocations. Analogous to NumPyDeviceTensor.
    """
    def __init__(self, transformer, device_buffer, tensor_description, **kwargs):
        super(GPUDeviceTensor, self).__init__(transformer, device_buffer, tensor_description,
                                              **kwargs)
        self.__tensor = None

    @property
    def tensor(self):
        if self.__tensor is None:
            self.__tensor = self.transformer.tensors[self.name]
        return self.__tensor

    @property
    def ref_str(self):
        """
        :return: name to reference variable.
        """
        return self.name

    def transform_allocate(self):
        tensor_alloc = GPUTensorAllocator(self, self.transformer)
        self.transformer.add_view_allocator(tensor_alloc)

    def get(self, tensor):
        if self.tensor.is_contiguous or (len(self.tensor.shape) == 2 and
                                         (self.tensor.shape[0] == 1 or
                                          self.tensor.shape[1] == 1)):
            np_ary = self.tensor.get().reshape(self.tensor_description.shape)
        else:
            temp_gpu_tensor = self.transformer.ng.empty(shape=self.tensor.shape,
                                                        dtype=self.tensor.dtype)
            self.transformer.ng.copy_transpose(self.tensor,
                                               temp_gpu_tensor,
                                               axes=range(len(self.tensor.shape)))
            np_ary = temp_gpu_tensor.get().reshape(self.tensor_description.shape)

        if tensor is None:
            return np_ary
        tensor[:] = np_ary

    def __getitem__(self, key):
        return self.tensor.__getitem__(key)

    def __setitem__(self, key, value):
        if type(value) == np.float32 or type(value) == np.float64:
            value = float(value)
        elif type(value) == np.int32 or type(value) == np.int64:
            value = int(value)

        if self.tensor.is_contiguous:
            self.tensor.__setitem__(key, value)
        else:
            if type(value) == np.ndarray:
                # TODO: warn?
                value = self.transformer.ng.array(value)
                self.__getitem__(key)._assign(value)

            self.__getitem__(key)._assign(value)

    def reshape(self, shape):
        """Temporary for conv"""
        # TODO Remove when CONV is finished
        return self.tensor.reshape(shape)


class GPUTransformer(Transformer):
    """
    Transformer for executing graphs on a GPU, backed by pycuda and NervanaGPU.

    Given a list of ops you want to compute the results of, this transformer
    will generate allocators and kernels to execute the graph on a GPU.
    """
    __nervanagpu = None

    transformer_name = "gpu"

    @staticmethod
    def close_gpu():
        if GPUTransformer.__nervanagpu is not None:
            GPUTransformer.__nervanagpu.cleanup_backend()
            GPUTransformer.__nervanagpu = None

    def __init__(self, **kwargs):
        if NervanaObject.be is None or NervanaObject.be.device_type != 1:
            # This creates a backend for unit tests.
            NervanaObject.be = gen_backend('gpu')
        # TODO: Re-enable fusion
        # super(GPUTransformer, self).__init__(fusion=gpu_fusible, **kwargs)
        super(GPUTransformer, self).__init__(**kwargs)

        self.buffer_allocators = []
        self.kernel_groups = dict()
        self.tensors = dict()
        self.finished_transform = False
        self.current_buffer = None
        self.closed = False

        if GPUTransformer.__nervanagpu is None:
            GPUTransformer.__nervanagpu = NervanaObject.be
            atexit.register(GPUTransformer.close_gpu)

        self.ng = GPUTransformer.__nervanagpu

    def device_register_storage(self, dtype, name):
        return GPURegister(dtype, name)

    def device_buffer_storage(self, bytes, dtype, name):
        """
        Make a DeviceBuffer.

        Arguments:
            bytes: Size of buffer.
            alignment: Alignment of buffer.

        Returns: A DeviceBuffer.
        """
        return GPUDeviceBufferStorage(self, bytes, dtype, name="a_" + name)

    def device_buffer_reference(self):
        """
        Make a DeviceBufferReference.

        Returns: A DeviceBufferReference.
        """
        return GPUDeviceBufferReference(self)

    def add_view_allocator(self, view_alloc):
        self.current_buffer.add_view_allocator(view_alloc)

    def start_transform_allocate(self):
        pass

    def finish_transform_allocate(self):
        pass

    def transform_ordered_ops(self, ordered_ops, name):
        # Create kernel group
        kernel_group = GPUKernelGroup(self, name)
        for fun in ordered_ops:
            kernel_group.add_kernel(fun)

        kernel_group.compile_all()
        self.kernel_groups[name] = kernel_group

        return name

    def finish_transform(self):
        if self.finished_transform:
            return

        for computation in self.computations:
            executor = self.kernel_groups[computation.name]
            computation.executor = executor

        self.finished_transform = True

    def allocate_storage(self):
        for alloc in self.buffer_allocators:
            alloc()<|MERGE_RESOLUTION|>--- conflicted
+++ resolved
@@ -158,8 +158,6 @@
     def add_op(self, op, out, x, y):
         self._buffer_op("div", x=x, y=y, out=out)
 
-<<<<<<< HEAD
-=======
     @add_op.on_type(ModOneDim)
     def add_op(self, op, out, x, y):
         self._buffer_op("mod", x=x, y=y, out=out)
@@ -180,7 +178,6 @@
     def add_op(self, op, out, x, y):
         self._buffer_op("dot", x=x, y=y, out=out)
 
->>>>>>> 6c09e1ad
     @add_op.on_type(EqualOneDim)
     def add_op(self, op, out, x, y):
         self._buffer_op("eq", x=x, y=y, out=out)
@@ -498,50 +495,7 @@
             if not k.buffers_bound:
                 k.bind_buffers()
 
-<<<<<<< HEAD
             k.execute()
-=======
-            if k.compound:
-                # Execute prepared kernel
-                kernel = k.kernel
-                params = k.params
-                kernel.prepared_async_call(*params, shared_size=k.shared_size)
-            else:
-                op = k.ops_buffer[0]
-                if op[0] == "dot":
-                    if k.input0_1d and k.input1_1d:
-                        if np.prod(op[3].shape) == 1:
-                            self.ng.compound_dot(op[1].T, op[2], op[3])
-                        else:
-                            self.ng.compound_dot(op[1], op[2].T, op[3])
-                    else:
-                        self.ng.compound_dot(op[1], op[2], op[3])
-                elif op[0] == "fprop_conv":
-                    self.ng.fprop_conv(op[1], op[2], op[3], op[4])
-                elif op[0] == "bprop_conv":
-                    self.ng.bprop_conv(op[1], op[2], op[3], op[4])
-                elif op[0] == "update_conv":
-                    self.ng.update_conv(op[1], op[2], op[3], op[4])
-                elif op[0] == "fprop_pool":
-                    self.ng.fprop_pool(op[1], op[2], op[3], op[4])
-                elif op[0] == "bprop_pool":
-                    self.ng.bprop_pool(op[1], op[2], op[3], op[4])
-                elif op[0] == "fill":
-                    op[3].fill(op[1])
-                elif op[0] == "set_item":
-                    op[3].__setitem__(op[2], op[1])
-                elif op[0] == "dimshuffle":
-                    if len(op[1].shape) == 2 and (op[1].shape[0] == 1 or op[1].shape[1] == 1):
-                        if op[1].shape == op[3].shape:
-                            op[3][:] = op[1]
-                        else:
-                            op[3][:] = op[1].T
-                    else:
-                        self.ng.copy_transpose(op[1], op[3], axes=op[2])
-                elif op[0] == "unslice":
-                    op[2].fill(0)
-                    op[3][:] = op[1]
->>>>>>> 6c09e1ad
 
 
 class GPUBufferAllocator():
