--- conflicted
+++ resolved
@@ -33,13 +33,8 @@
     AbsoluteOp, Add, AssignOp, CosOp, Divide, Mod, Equal, \
     ExpOp, Greater, GreaterEqual, Less, LessEqual, LogOp, Maximum, Minimum, \
     Multiply, NegativeOp, NotEqual, ReciprocalOp, SignOp, SinOp, SqrtOp, SquareOp, \
-<<<<<<< HEAD
     Subtract, TanhOp, SetItemOp, Prod, DotOp, TensorOp
-from ngraph.factory.comm_nodes import GpuQueueSendOp, GpuQueueRecvOp
-=======
-    Subtract, TanhOp, SetItemOp, Prod, TensorOp
 from ngraph.op_graph.comm_nodes import GPUQueueSendOp, GPUQueueRecvOp
->>>>>>> d55417de
 from ngraph.op_graph.convolution import ConvolutionOp, bprop_conv, update_conv
 from ngraph.op_graph.pooling import PoolingOp, BpropPoolOp
 from ngraph.op_graph.lookuptable import LookupTableOp, update_lut
