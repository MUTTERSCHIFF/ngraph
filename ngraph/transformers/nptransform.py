# ----------------------------------------------------------------------------
# Copyright 2016 Nervana Systems Inc.
# Licensed under the Apache License, Version 2.0 (the "License");
# you may not use this file except in compliance with the License.
# You may obtain a copy of the License at
#
#      http://www.apache.org/licenses/LICENSE-2.0
#
# Unless required by applicable law or agreed to in writing, software
# distributed under the License is distributed on an "AS IS" BASIS,
# WITHOUT WARRANTIES OR CONDITIONS OF ANY KIND, either express or implied.
# See the License for the specific language governing permissions and
# limitations under the License.
# ----------------------------------------------------------------------------

from __future__ import division
from __future__ import print_function

from functools import wraps
from operator import itemgetter
# These are indirectly used by the generated code
import numpy as np  # noqa
import itertools as itt  # noqa
from ngraph.op_graph import axes  # noqa

from ngraph.util.pygen import PyGen, indenting
from ngraph.util.generics import generic_method

from ngraph.op_graph.op_graph import absolute, AddOneDim, AddZeroDim, Argmax, Argmin, cos, \
    DivideOneDim, DivideZeroDim, DotOneDimensional, DotTwoDimensional, DotTwoByOne, \
    ModOneDim, ModZeroDim, \
    EqualOneDim, EqualZeroDim, exp, \
    GreaterOneDim, GreaterZeroDim, GreaterEqualOneDim, GreaterEqualZeroDim, \
    LessOneDim, LessZeroDim, \
    LessEqualOneDim, LessEqualZeroDim, log, Max, MaximumOneDim, MaximumZeroDim, Min, \
    MinimumOneDim, MinimumZeroDim, \
    MultiplyOneDim, MultiplyZeroDim, \
    negative, NotEqualOneDim, NotEqualZeroDim, Onehot, Power, reciprocal, \
    SetItemOneDim, sign, sin, sqrt, square, \
    SubtractOneDim, SubtractZeroDim, \
    Sum, tanh, tensor_size, Fill, TensorDescription, Unslice, Stack, Dimshuffle
from ngraph.op_graph.convolution import ConvolutionOp, update_conv, bprop_conv
from ngraph.op_graph.pooling import PoolingOp, BpropPoolOp
from ngraph.op_graph.debug import PrintOp

from ngraph.transformers.base import Transformer, DeviceBufferStorage, DeviceBufferReference, \
    DeviceTensor, make_transformer_factory, set_transformer_factory


class NumPyConvEngine(object):
    @staticmethod
    def xprop():
        return """
        K, _, _, _, N = O.shape
        for (m, mS), (p, pS), (q, qS) in itt.product(enumerate(mSlice),
                                                     enumerate(pSlice),
                                                     enumerate(qSlice)):
            sliceT, sliceD, _ = mS
            sliceR, sliceH, _ = pS
            sliceS, sliceW, _ = qS
            slicedF = F[:, sliceT, sliceR, sliceS, :].reshape((-1, K))
            slicedI = I[:, sliceD, sliceH, sliceW, :].reshape((-1, N))
            O[:, m, p, q, :] = np.dot(slicedF.T, slicedI)
        """

    @staticmethod
    def fprop_conv():
        pycode = """
        I = {I}
        F = {F}
        O = {O}
        mSlice, pSlice, qSlice, _, _, _ = self.conv_slices[{index}]
        """ + NumPyConvEngine.xprop()

        return pycode

    @staticmethod
    def bprop_conv():
        pycode = """
        I = {E}
        F = {F}
        O = {gI}
        _, _, _, mSlice, pSlice, qSlice = self.conv_slices[{index}]
        F = np.transpose(F[:, ::-1, ::-1, ::-1, :], (4, 1, 2, 3, 0)).copy()
        """ + NumPyConvEngine.xprop()

        return pycode

    @staticmethod
    def update_conv():
        pycode = """
        I = {I}
        E = {E}
        U = {U}
        mSlice, pSlice, qSlice, _, _, _ = self.conv_slices[{index}]
        C, _, _, _, K = U.shape
        U.fill(0.0)
        for (m, mS), (p, pS), (q, qS) in itt.product(enumerate(mSlice),
                                                     enumerate(pSlice),
                                                     enumerate(qSlice)):
            sliceT, sliceD, tlen = mS
            sliceR, sliceH, rlen = pS
            sliceS, sliceW, slen = qS
            slicedI = I[:, sliceD, sliceH, sliceW, :].reshape((-1, N))
            slicedE = E[:, m, p, q, :]
            update = np.dot(slicedI, slicedE.T).reshape((C, tlen, rlen, slen, K))
            U[:, sliceT, sliceR, sliceS, :] += update
        """
        return pycode

    @staticmethod
    def get_slices(I, F, O, conv_params):
        C, D, H, W, _ = I.tensor_description.axes.lengths
        C, T, R, S, K = F.tensor_description.axes.lengths
        K, M, P, Q, _ = O.tensor_description.axes.lengths
        pad_d, pad_h, pad_w = itemgetter(*('pad_' + s for s in ('d', 'h', 'w')))(conv_params)
        str_d, str_h, str_w = itemgetter(*('str_' + s for s in ('d', 'h', 'w')))(conv_params)
        mSlice = [NumPyConvEngine.fprop_slice(m, T, D, pad_d, str_d) for m in range(M)]
        pSlice = [NumPyConvEngine.fprop_slice(p, R, H, pad_h, str_h) for p in range(P)]
        qSlice = [NumPyConvEngine.fprop_slice(q, S, W, pad_w, str_w) for q in range(Q)]
        dSlice = [NumPyConvEngine.bprop_slice(d, T, M, pad_d, str_d) for d in range(D)]
        hSlice = [NumPyConvEngine.bprop_slice(h, R, P, pad_h, str_h) for h in range(H)]
        wSlice = [NumPyConvEngine.bprop_slice(w, S, Q, pad_w, str_w) for w in range(W)]

        return (mSlice, pSlice, qSlice, dSlice, hSlice, wSlice)

    @staticmethod
    def fprop_slice(q, S, X, padding, strides):
        firstF = 0
        lastF = S - 1
        qs = q * strides - padding
        x2 = qs + lastF
        if qs < 0:
            firstF = -qs
            qs = 0
        if x2 >= X:
            dif = x2 - X + 1
            lastF -= dif
            x2 -= dif
        return (slice(firstF, lastF + 1), slice(qs, x2 + 1), lastF - firstF + 1)

    @staticmethod
    def bprop_slice(x, S, Q, padding, strides):
        qs = x - (S - padding - 1)
        firstF = None
        for s in range(S):  # TODO remove loop logic here.
            q = qs + s
            if q % strides == 0:
                q //= strides
                if q >= 0 and q < Q:
                    if firstF is None:
                        firstF = s
                        firstE = q
                    lastF = s
                    lastE = q
        if firstF is None:
            return (slice(0, 0, 1), slice(0, 0, 1), 0)
        return (slice(firstF, lastF + 1, strides), slice(firstE, lastE + 1, 1), 0)


class NumPyPoolEngine(object):

    @staticmethod
    def fprop_pool():
        pycode = """
        arrI = {I}
        arrO = {O}
        kSlice, mSlice, pSlice, qSlice, arrA = self.pool_slices[{index}]
        op = self.pool_params[{index}]['op']
        K, M, P, Q, N = arrO.shape
        for (k, kS), (m, mS), (p, pS), (q, qS) in itt.product(enumerate(kSlice),
                                                              enumerate(mSlice),
                                                              enumerate(pSlice),
                                                              enumerate(qSlice)):
            sliceI = arrI[kS[0], mS[0], pS[0], qS[0], :].reshape((-1, N))
            if op == "max":
                arrA[k, m, p, q, :] = np.argmax(sliceI, axis=0)
                arrO[k, m, p, q, :] = np.max(sliceI, axis=0)
            elif op == "avg":
                arrO[k, m, p, q, :] = np.mean(sliceI, axis=0)
            elif op == "l2":
                arrO[k, m, p, q, :] = np.sqrt(np.sum(np.square(sliceI), axis=0))
        """
        return pycode

    @staticmethod
    def bprop_pool():
        pycode = """
        arrE = {I}
        arrD = {O}
        kSlice, mSlice, pSlice, qSlice, arrA = self.pool_slices[{index}]
        op = self.pool_params[{index}]['op']
        K, M, P, Q, N = arrE.shape
        for (k, kS), (m, mS), (p, pS), (q, qS) in itt.product(enumerate(kSlice),
                                                              enumerate(mSlice),
                                                              enumerate(pSlice),
                                                              enumerate(qSlice)):
            sliceC, clen = kS
            sliceD, dlen = mS
            sliceH, hlen = pS
            sliceW, wlen = qS

            patch_in = (sliceC, sliceD, sliceH, sliceW, slice(None))
            patch_out = (k, m, p, q, slice(None))
            sliceB = arrD[patch_in].reshape((-1, N))
            if op == "max":
                max_n = arrA[patch_out]
                sliceB[max_n, list(range(N))] += arrE[patch_out]
            elif op == "avg":
                sliceB += arrE[patch_out] * (1.0 / sliceB.shape[0])
            else:
                raise NotImplementedError
            arrD[patch_in] = sliceB.reshape((clen, dlen, hlen, wlen, N))
        """
        return pycode

    @staticmethod
    def get_slices(I, O, pool_params):
        C, D, H, W, _ = I.tensor_description.axes.lengths
        K, M, P, Q, N = O.tensor_description.axes.lengths

        J, T, R, S, op = itemgetter(*('J', 'T', 'R', 'S', 'op'))(pool_params)
        p_c, p_d, p_h, p_w = itemgetter(*('pad_' + s for s in ('c', 'd', 'h', 'w')))(pool_params)
        s_c, s_d, s_h, s_w = itemgetter(*('str_' + s for s in ('c', 'd', 'h', 'w')))(pool_params)

        kSlice = [NumPyPoolEngine.pool_slice(k, J, C, p_c, s_c) for k in range(K)]
        mSlice = [NumPyPoolEngine.pool_slice(m, T, D, p_d, s_d) for m in range(M)]
        pSlice = [NumPyPoolEngine.pool_slice(p, R, H, p_h, s_h) for p in range(P)]
        qSlice = [NumPyPoolEngine.pool_slice(q, S, W, p_w, s_w) for q in range(Q)]
        array_argmax = np.empty((K, M, P, Q, N), dtype=np.uint8) if op == "max" else None

        return (kSlice, mSlice, pSlice, qSlice, array_argmax)

    @staticmethod
    def pool_slice(q, S, X, padding, strides):
        qs = q * strides - padding
        firstI = None
        for s in range(S):
            x = qs + s
            if x >= 0 and x < X:
                if firstI is None:
                    firstI = x
                lastI = x
        return (slice(firstI, lastI + 1), lastI - firstI + 1)


class NumPyDeviceBufferStorage(DeviceBufferStorage):
    def __init__(self, transformer, bytes, dtype, **kwargs):
        super(NumPyDeviceBufferStorage, self).__init__(transformer, bytes, dtype, **kwargs)
        self.storage = None

    def create_device_tensor(self, tensor_description):
        shape_str = "_".join((str(_) for _ in tensor_description.shape))
        return NumPyDeviceTensor(self.transformer, self, tensor_description,
                                 name="{}_v_{}_{}".format(self.name,
                                                          tensor_description.name,
                                                          shape_str))

    @property
    def alloc_name(self):
        """
        :return: Name for allocation method.
        """
        return "alloc_" + self.name

    @property
    def update_name(self):
        """
        :return: name for update method.
        """
        return "update_" + self.name

    @property
    def ref_str(self):
        """
        :return: name to reference variable.
        """
        return "self." + self.name

    def transform_allocate(self):
        self.transformer.init_code.append("{} = None", self.ref_str)
        self.transformer.allocate_storage_code.append("def {}(self):", self.alloc_name)
        with indenting(self.transformer.allocate_storage_code):
            elts = self.bytes // self.dtype.itemsize
            self.transformer.allocate_storage_code.append(
                """
                self.{}(np.empty({}, dtype=np.dtype('{}')))
                """,
                self.update_name, elts, self.dtype.name)
            self.transformer.allocate_storage_code.endl()

        self.transformer.allocate_storage_code.append("def {}(self, buffer):",
                                                      self.update_name)
        with indenting(self.transformer.allocate_storage_code):
            self.transformer.allocate_storage_code.append("{} = buffer", self.ref_str)
            self.transform_allocate_views()
        self.transformer.allocate_storage_code.endl()

        self.transformer.allocate_code.append("self.{}()", self.alloc_name)


class NumPyDeviceBufferReference(DeviceBufferReference):
    def __init__(self, transformer, **kwargs):
        super(NumPyDeviceBufferReference, self).__init__(transformer, **kwargs)


class NumPyDeviceTensor(DeviceTensor):
    def __init__(self, transformer, device_buffer, tensor_description, **kwargs):
        super(NumPyDeviceTensor, self).__init__(transformer, device_buffer, tensor_description,
                                                **kwargs)
        self.__tensor = None

    @property
    def tensor(self):
        if self.__tensor is None:
            self.__tensor = getattr(self.transformer.model, self.name)
        return self.__tensor

    @property
    def ref_str(self):
        """
        :return: name to reference variable.
        """
        return "self." + self.name

    def transform_allocate(self):
        tensor_description = self.tensor_description
        self.transformer.init_code.append("{} = None", self.ref_str)
        self.transformer.allocate_storage_code.append(
            """
            {ref} = np.ndarray(
                shape={shape},
                dtype=np.{dtype},
                buffer=buffer,
                offset={offset},
                strides={strides})
            """,
            ref=self.ref_str,
            shape=tensor_description.shape,
            dtype=tensor_description.dtype,
            offset=tensor_description.offset,
            strides=tensor_description.strides)

    def get(self, tensor):
        if tensor is None:
            return self.tensor
        tensor[:] = self.tensor

    def __getitem__(self, key):
        return self.tensor.__getitem__(key)

    def __setitem__(self, key, value):
        # Temporary hack to interoperate with neon cpu backend.
        if hasattr(value, '_tensor'):
            value = value._tensor
        self.tensor.__setitem__(key, value)


def get_tensors(f):
    def tensor(x):
        if isinstance(x, NumPyDeviceTensor):
            return x.tensor
        return x

    @wraps(f)
    def helper(*args):
        return f(*(tensor(arg) for arg in args))

    return helper


class NumPyCodeGenerator(PyGen):
    def __init__(self, **kwargs):
        super(NumPyCodeGenerator, self).__init__(**kwargs)
        self.conv_params = []
        self.conv_slices = []
        self.pool_params = []
        self.pool_slices = []

    def name(self, x):
        if isinstance(x, NumPyDeviceBufferStorage):
            return x.ref_str
        if isinstance(x, NumPyDeviceTensor):
            return x.ref_str
        return x

    @generic_method
    def generate_op(self, op, *args):
        if op.is_device_op:
            raise ValueError((
                "{class_name} doesn't have a generate_op method for op: {op}. "
                "In order to fix this, add a method generate_op decorated with "
                "@generate_op.on_type({op}) to class {class_name}."
            ).format(
                class_name=self.__class__.__name__,
                op=op.__class__.__name__,
            ))

    @generate_op.on_type(absolute)
    def generate_op(self, op, out, x):
        self.append("np.abs({}, out={}", x, out)

    @generate_op.on_type(AddOneDim)
    def generate_op(self, op, out, x, y):
        self.append("np.add({}, {}, out={})", x, y, out)

    @generate_op.on_type(AddZeroDim)
    def generate_op(self, op, out, x, y):
        self.append("np.add({}, {}, out={})", x, y, out)

    @generate_op.on_type(Argmax)
    def generate_op(self, op, out, x):
        self.append("np.ndarray.argmax({}, 0, out={})", x, out)

    @generate_op.on_type(Argmin)
    def generate_op(self, op, out, x):
        self.append("np.ndarray.argmin({}, 0, out={})", x, out)

    @generate_op.on_type(ConvolutionOp)
    def generate_op(self, op, outputs, inputs, filters):
        self.conv_params.append(op.conv_params)
        self.conv_slices.append(
            NumPyConvEngine.get_slices(inputs, filters, outputs, op.conv_params)
        )
        self.append(
            NumPyConvEngine.fprop_conv(),
            index=op.index,
            I=inputs,
            F=filters,
            O=outputs
        )

    @generate_op.on_type(bprop_conv)
    def generate_op(self, op, outputs, delta, filters):
        self.append(
            NumPyConvEngine.bprop_conv(),
            index=op.index,
            E=delta,
            F=filters,
            gI=outputs
        )

    @generate_op.on_type(update_conv)
    def generate_op(self, op, outputs, delta, inputs):
        self.append(
            NumPyConvEngine.update_conv(),
            index=op.index,
            I=inputs,
            E=delta,
            U=outputs
        )

<<<<<<< HEAD
    @generate_op.on_type(pooling)
    def generate_op(self, op, outputs, inputs):
        self.pool_params.append(op.pool_params)
        self.pool_slices.append(NumPyPoolEngine.get_slices(inputs, outputs, op.pool_params))
=======
    @generate_op.on_type(PoolingOp)
    def generate_op(self, op, outputs, inputs, argmax):
        self.pool_dims.append(op.dims)
>>>>>>> 2f6ffc23
        self.append(
            NumPyPoolEngine.fprop_pool(),
            index=op.index,
            I=inputs,
            O=outputs
        )

<<<<<<< HEAD
    @generate_op.on_type(bprop_pool)
    def generate_op(self, op, outputs, delta):
=======
    @generate_op.on_type(BpropPoolOp)
    def generate_op(self, op, outputs, delta, argmax):
        # TODO: get rid of temporary hack that converts argmax to uint8
>>>>>>> 2f6ffc23
        self.append(
            NumPyPoolEngine.bprop_pool(),
            index=op.index,
            I=delta,
            O=outputs
        )

    @generate_op.on_type(cos)
    def generate_op(self, op, out, x):
        self.append("np.cos({}, out={})", x, out)

    @generate_op.on_type(Dimshuffle)
    def generate_op(self, op, out, x):
        self.append(
            "{}[()] = np.transpose({}, {})",
            out, x, op.old_axis_positions
        )

    @generate_op.on_type(DivideOneDim)
    def generate_op(self, op, out, x, y):
        self.append("np.divide({}, {}, out={})", x, y, out)

    @generate_op.on_type(DivideZeroDim)
    def generate_op(self, op, out, x, y):
        self.append("np.divide({}, {}, out={})", x, y, out)

    @generate_op.on_type(ModOneDim)
    def generate_op(self, op, out, x, y):
        self.append("np.mod({}, {}, out={})", x, y, out)

    @generate_op.on_type(ModZeroDim)
    def generate_op(self, op, out, x, y):
        self.append("np.mod({}, {}, out={})", x, y, out)

    @generate_op.on_type(DotOneDimensional)
    def generate_op(self, op, out, x, y):
        self.append("""np.dot({}, {}, out={})""", x, y, out)

    @generate_op.on_type(DotTwoDimensional)
    def generate_op(self, op, out, x, y):
        self.append("""np.dot({}, {}, out={})""", x, y, out)

    @generate_op.on_type(DotTwoByOne)
    def generate_op(self, op, out, x, y):
        self.append("""np.dot({}, {}, out={})""", x, y, out)

    @generate_op.on_type(EqualOneDim)
    def generate_op(self, op, out, x, y):
        self.append("np.equal({}, {}, out={})", x, y, out)

    @generate_op.on_type(EqualZeroDim)
    def generate_op(self, op, out, x, y):
        self.append("np.equal({}, {}, out={})", x, y, out)

    @generate_op.on_type(exp)
    def generate_op(self, op, out, x):
        self.append("np.exp({}, out={})", x, out)

    @generate_op.on_type(Fill)
    def generate_op(self, op, out, x):
        self.append("{}.fill({})", x, op.scalar)

    @generate_op.on_type(GreaterOneDim)
    def generate_op(self, op, out, x, y):
        self.append("np.greater({}, {}, out={})", x, y, out)

    @generate_op.on_type(GreaterZeroDim)
    def generate_op(self, op, out, x, y):
        self.append("np.greater({}, {}, out={})", x, y, out)

    @generate_op.on_type(GreaterEqualOneDim)
    def generate_op(self, op, out, x, y):
        self.append("np.greater_equal({}, {}, out={})", x, y, out)

    @generate_op.on_type(GreaterEqualZeroDim)
    def generate_op(self, op, out, x, y):
        self.append("np.greater_equal({}, {}, out={})", x, y, out)

    @generate_op.on_type(LessOneDim)
    def generate_op(self, op, out, x, y):
        self.append("np.less({}, {}, out={})", x, y, out)

    @generate_op.on_type(LessZeroDim)
    def generate_op(self, op, out, x, y):
        self.append("np.less({}, {}, out={})", x, y, out)

    @generate_op.on_type(LessEqualOneDim)
    def generate_op(self, op, out, x, y):
        self.append("np.less_equal({}, {}, out={})", x, y, out)

    @generate_op.on_type(LessEqualZeroDim)
    def generate_op(self, op, out, x, y):
        self.append("np.less_equal({}, {}, out={})", x, y, out)

    @generate_op.on_type(log)
    def generate_op(self, op, out, x):
        self.append("np.log({}, out={})", x, out)

    @generate_op.on_type(Max)
    def generate_op(self, op, out, x):
        self.append("np.max({}, 0, out={})", x, out)

    @generate_op.on_type(MaximumOneDim)
    def generate_op(self, op, out, x, y):
        self.append("np.maximum({}, {}, out={})", x, y, out)

    @generate_op.on_type(MaximumZeroDim)
    def generate_op(self, op, out, x, y):
        self.append("np.maximum({}, {}, out={})", x, y, out)

    @generate_op.on_type(Min)
    def generate_op(self, op, out, x):
        self.append("np.min({}, 0, out={})", x, out)

    @generate_op.on_type(MinimumOneDim)
    def generate_op(self, op, out, x, y):
        self.append("np.minimum({}, {}, out={})", x, y, out)

    @generate_op.on_type(MinimumZeroDim)
    def generate_op(self, op, out, x, y):
        self.append("np.minimum({}, {}, out={})", x, y, out)

    @generate_op.on_type(MultiplyOneDim)
    def generate_op(self, op, out, x, y):
        self.append("np.multiply({}, {}, out={})", x, y, out)

    @generate_op.on_type(MultiplyZeroDim)
    def generate_op(self, op, out, x, y):
        self.append("np.multiply({}, {}, out={})", x, y, out)

    @generate_op.on_type(negative)
    def generate_op(self, op, out, x):
        self.append("np.negative({}, out={})", x, out)

    @generate_op.on_type(NotEqualOneDim)
    def generate_op(self, op, out, x, y):
        self.append("np.not_equal({}, {}, out={})", x, y, out)

    @generate_op.on_type(NotEqualZeroDim)
    def generate_op(self, op, out, x, y):
        self.append("np.not_equal({}, {}, out={})", x, y, out)

    @generate_op.on_type(Onehot)
    def generate_op(self, op, out, x):
        self.append("""
        o = {o}
        x = {x}
        o[:] = 0
        for i in range(len(x)):
            o[x[i], i] = 1
        """, x=x, o=out)

    @generate_op.on_type(Power)
    def generate_op(self, op, out, x, y):
        self.append("np.power({}, {}, out={}", x, y, out)

    @generate_op.on_type(PrintOp)
    def generate_op(self, op, out, x):
        if op.prefix is not None:
            self.append("""
                print({prefix} + ':', {x})
                {out}[()] = {x}
            """, out=out, x=x, prefix=repr(op.prefix))
        else:
            self.append("""
                print({x})
                {out}[()] = {x}
            """, out=out, x=x)

    @generate_op.on_type(reciprocal)
    def generate_op(self, op, out, x):
        self.append("np.reciprocal({}, out={})", x, out)

    @generate_op.on_type(SetItemOneDim)
    def generate_op(self, op, out, tensor, value):
        self.append("{}.__setitem__({}, {})", tensor, op.item, value)

    @generate_op.on_type(sign)
    def generate_op(self, op, out, x):
        self.append("np.sign({}, out=out)", x, out)

    @generate_op.on_type(sin)
    def generate_op(self, op, out, x):
        self.append("np.sin({}, out={})", x, out)

    @generate_op.on_type(sqrt)
    def generate_op(self, op, out, x):
        self.append("np.sqrt({}, out={})", x, out)

    @generate_op.on_type(square)
    def generate_op(self, op, out, x):
        self.append("np.square({}, out={})", x, out)

    @generate_op.on_type(SubtractOneDim)
    def generate_op(self, op, out, x, y):
        self.append("np.subtract({}, {}, out={})", x, y, out)

    @generate_op.on_type(SubtractZeroDim)
    def generate_op(self, op, out, x, y):
        self.append("np.subtract({}, {}, out={})", x, y, out)

    @generate_op.on_type(Sum)
    def generate_op(self, op, out, x):
        self.append("np.sum({}, axis=0, out={})", x, out)

    @generate_op.on_type(tanh)
    def generate_op(self, op, out, x):
        self.append("np.tanh({}, out={})", x, out)

    @generate_op.on_type(tensor_size)
    def generate_op(self, op, out):
        self.append("{}.fill({})", out, op.reduction_axes.size)

    @generate_op.on_type(Unslice)
    def generate_op(self, op, out, out_sliced, x):
        self.append("{}.fill(0)", out)
        self.append("{}.__setitem__((), {})", out_sliced, x)

    @generate_op.on_type(Stack)
    def generate_op(self, op, out, *args):
        # TODO: we may want to have the inputs write into slices of a
        # preallocated buffer for this op.
        # We cannot use the numpy stack function as it is unavailable in
        # older versions.
        self.append("o={}", out)
        slices = [slice(None)] * len(op.axes)
        for i, arg in enumerate(args):
            slices[op.pos] = i
            self.append("o.__setitem__({s}, {x})", s=tuple(slices), x=arg)


class NumPyTransformer(Transformer):
    """
    Transformer for executing graphs on a CPU, backed by numpy.

    Given a list of ops you want to compute the results of, this transformer
    will compile the graph required to compute those results and exposes an
    evaluate method to execute the compiled graph.
    """

    transformer_name = "numpy"

    def __init__(self, **kwargs):
        super(NumPyTransformer, self).__init__(**kwargs)
        self.conv_engine = NumPyConvEngine()
        self.init_code = NumPyCodeGenerator()
        self.allocate_storage_code = NumPyCodeGenerator()
        self.allocate_code = NumPyCodeGenerator()
        self.compute_code = NumPyCodeGenerator()
        self.code = NumPyCodeGenerator()
        self.model = None
        self.n_computations = 0
        self.use_pinned_mem = False
        self.rng_seed = None

    def device_buffer_storage(self, bytes, dtype, name):
        """
        Make a DeviceBuffer.

        Arguments:
            bytes: Size of buffer.
            alignment: Alignment of buffer.

        Returns: A DeviceBuffer.
        """
        return NumPyDeviceBufferStorage(self, bytes, dtype, name="a_" + name)

    def device_buffer_reference(self):
        """
        Make a DeviceBufferReference.

        Returns: A DeviceBufferReference.
        """
        return NumPyDeviceBufferReference(self)

    def start_transform_allocate(self):
        self.init_code.append("""def __init__(self):""")
        self.init_code.indent(1)
        self.allocate_code.append("""def allocate(self):""")
        self.allocate_code.indent(1)

    def finish_transform_allocate(self):
        pass

    def transform_ordered_ops(self, ordered_ops, name):
        if name is None:
            name = "c_" + str(self.n_computations)
        self.n_computations += 1
        self.compute_code.append("def {}(self):", name)
        code = self.compute_code.code

        def tensor_description_value(x):
            if isinstance(x, TensorDescription):
                return x.value
            return x

        with indenting(self.compute_code):
            for op in ordered_ops:
                out = tensor_description_value(op.tensor_description())
                call_info = (tensor_description_value(_) for _ in op.call_info())
                self.compute_code.generate_op(op, out, *call_info)
            if code is self.compute_code.code:
                self.compute_code.append("pass")
        self.compute_code.endl()
        return name

    def finish_transform(self):
        if self.model is not None:
            return

        self.code.append(" class Model(object):")
        with indenting(self.code):
            if len(self.device_buffers) == 0:
                self.init_code.append("pass")
            self.code.append(self.init_code.code)
            self.code.endl()
            self.code.append(self.allocate_storage_code.code)
            self.code.endl()
            if len(self.device_buffers) == 0:
                self.allocate_code.append("pass")
            self.code.append(self.allocate_code.code)
            self.code.endl(2)
            self.code.append(self.compute_code.code)

            # print(self.code.code)
            # print(self.code.filename)

        r = self.code.compile("op", globals())
        self.model = r['Model']()
        self.model.conv_params = self.compute_code.conv_params
        self.model.pool_params = self.compute_code.pool_params
        self.model.conv_slices = self.compute_code.conv_slices
        self.model.pool_slices = self.compute_code.pool_slices

        for computation in self.computations:
            executor = getattr(self.model, computation.name)
            computation.executor = executor

    def allocate_storage(self):
        self.model.allocate()

    def consume(self, buf_index, hostlist, devlist):
        '''
        This is currently used for Aeon dataloading -- need to set things up to do actual
        device buffer allocation
        '''
        assert 0 <= buf_index < 2, 'Can only double buffer'
        hb = np.rollaxis(hostlist[buf_index], 0, hostlist[buf_index].ndim)
        if devlist[buf_index] is None:
            devlist[buf_index] = np.empty_like(hb)
        devlist[buf_index][:] = hb

set_transformer_factory(
    make_transformer_factory(NumPyTransformer.transformer_name))<|MERGE_RESOLUTION|>--- conflicted
+++ resolved
@@ -450,16 +450,10 @@
             U=outputs
         )
 
-<<<<<<< HEAD
-    @generate_op.on_type(pooling)
+    @generate_op.on_type(PoolingOp)
     def generate_op(self, op, outputs, inputs):
         self.pool_params.append(op.pool_params)
         self.pool_slices.append(NumPyPoolEngine.get_slices(inputs, outputs, op.pool_params))
-=======
-    @generate_op.on_type(PoolingOp)
-    def generate_op(self, op, outputs, inputs, argmax):
-        self.pool_dims.append(op.dims)
->>>>>>> 2f6ffc23
         self.append(
             NumPyPoolEngine.fprop_pool(),
             index=op.index,
@@ -467,14 +461,8 @@
             O=outputs
         )
 
-<<<<<<< HEAD
-    @generate_op.on_type(bprop_pool)
+    @generate_op.on_type(BpropPoolOp)
     def generate_op(self, op, outputs, delta):
-=======
-    @generate_op.on_type(BpropPoolOp)
-    def generate_op(self, op, outputs, delta, argmax):
-        # TODO: get rid of temporary hack that converts argmax to uint8
->>>>>>> 2f6ffc23
         self.append(
             NumPyPoolEngine.bprop_pool(),
             index=op.index,
