--- conflicted
+++ resolved
@@ -366,17 +366,6 @@
         """
         Transform computation graphs to a form that can be run.
         """
-<<<<<<< HEAD
-        Op.simple_prune(self.all_results)
-        RequiredSimplify(self.all_results).run()
-
-        # Create tensor descriptions
-        ops = Op.ordered_ops(self.all_results)
-        init_graph = doall(self.ordered_initializers(ops))
-        Op.simple_prune([init_graph])
-        RequiredSimplify([init_graph]).run()
-        self.inits = Op.ordered_ops([init_graph])
-=======
         self.all_results = Op.simple_prune(self.all_results)
         self.all_results = RequiredSimplify().run(self.all_results)
 
@@ -386,7 +375,6 @@
         init_graph = Op.simple_prune(init_graph)
         init_graph = RequiredSimplify().run(init_graph)
         self.inits = Op.ordered_ops(init_graph)
->>>>>>> 8481f0c8
 
         # create computation which initializes values (called once per
         # session)
