from ngraph.transformers.passes.passes import PeepholeGraphPass
from ngraph.util.generics import generic_method
from ngraph.op_graph.op_graph import Op, ContiguousOp, Add
from ngraph.op_graph.convolution import ConvolutionOp, update_conv
from ngraph.op_graph.pooling import PoolingOp
from ngraph.op_graph.ctc import CTCOp


def is_contiguous(op):
    return isinstance(op, ContiguousOp)


class CPUTensorLayout(PeepholeGraphPass):
    """TODO."""
    @generic_method(dispatch_base_type=Op)
    def visit(self, op, *args):
        """
        Base case.
        """
        pass

    @visit.on_type(ConvolutionOp)
    def visit(self, op, inputs, filters):
        """
        Convolution implementation requires contiguous layout.
        """

        replace = False
        # if not isinstance(inputs, ContiguousOp):
        #    inputs = ContiguousOp(inputs)
        #    replace = True

        if not isinstance(filters, ContiguousOp):
            filters = ContiguousOp(filters)
            replace = True

        if replace:
            self.replace_op(op, ConvolutionOp(op.conv_params, inputs, filters, axes=op.axes))

    @visit.on_type(update_conv)
<<<<<<< HEAD
    def visit(self, op, delta, inputs):
=======
    def visit(self, op):
        delta = op.args[0]
        inputs = op.args[1]
>>>>>>> f37680e5

        replace = False
        if not isinstance(delta, ContiguousOp):
            delta = ContiguousOp(delta)
            replace = True

        # if not isinstance(inputs, ContiguousOp):
        #    inputs = ContiguousOp(inputs)
        #    replace = True

        if replace:
<<<<<<< HEAD
            self.replace_op(op, update_conv(delta, inputs, self.op_arg(op.fprop, 1), op.fprop))
=======
            self.replace_op(op, update_conv(delta, inputs, op.fprop.args[1], op.fprop))
>>>>>>> f37680e5

    @visit.on_type(CTCOp)
    def visit(self, op, *args):
        """
        Warp-CTC requires all args to be contiguous
        """
        args = list(args)
        replace = False
        for ii, arg in enumerate(args):
            if not is_contiguous(arg):
                args[ii] = ContiguousOp(arg)
                replace = True

        if replace is True:
            self.replace_op(op, CTCOp(*args, axes=op.axes))

    @visit.on_type(Add)
    def visit(self, op, input1, input2):

        replace = False

        if not isinstance(input1, ContiguousOp):
            input1 = ContiguousOp(input1)
            replace = True

        if not isinstance(input2, ContiguousOp):
            input2 = ContiguousOp(input2)
            replace = True

        if replace:
            self.replace_op(op, Add(input1, input2))

    @visit.on_type(PoolingOp)
    def visit(self, op, inputs):
        """
        MKLDNN Pooling implementation requires contiguous layout.
        """
        if not isinstance(inputs, ContiguousOp):
            new_op = PoolingOp(op.pool_params, ContiguousOp(inputs), axes=op.axes)
            self.replace_op(op, new_op)<|MERGE_RESOLUTION|>--- conflicted
+++ resolved
@@ -38,13 +38,7 @@
             self.replace_op(op, ConvolutionOp(op.conv_params, inputs, filters, axes=op.axes))
 
     @visit.on_type(update_conv)
-<<<<<<< HEAD
     def visit(self, op, delta, inputs):
-=======
-    def visit(self, op):
-        delta = op.args[0]
-        inputs = op.args[1]
->>>>>>> f37680e5
 
         replace = False
         if not isinstance(delta, ContiguousOp):
@@ -56,11 +50,7 @@
         #    replace = True
 
         if replace:
-<<<<<<< HEAD
             self.replace_op(op, update_conv(delta, inputs, self.op_arg(op.fprop, 1), op.fprop))
-=======
-            self.replace_op(op, update_conv(delta, inputs, op.fprop.args[1], op.fprop))
->>>>>>> f37680e5
 
     @visit.on_type(CTCOp)
     def visit(self, op, *args):
