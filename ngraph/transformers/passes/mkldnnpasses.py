# ----------------------------------------------------------------------------
# Copyright 2016 Nervana Systems Inc.
# Licensed under the Apache License, Version 2.0 (the "License");
# you may not use this file except in compliance with the License.
# You may obtain a copy of the License at
#
#      http://www.apache.org/licenses/LICENSE-2.0
#
# Unless required by applicable law or agreed to in writing, software
# distributed under the License is distributed on an "AS IS" BASIS,
# WITHOUT WARRANTIES OR CONDITIONS OF ANY KIND, either express or implied.
# See the License for the specific language governing permissions and
# limitations under the License.
# ----------------------------------------------------------------------------
from operator import itemgetter

from ngraph.transformers.passes.passes import PeepholeGraphPass
from ngraph.op_graph.convolution import ConvolutionOp, bprop_conv, update_conv
from ngraph.op_graph.op_graph import Op, MapRolesOp, TensorOp, BroadcastOp, \
    ComputationOp, Flatten, unflatten, ReorderAxes, ReductionOp, Divide, \
    DotLowDimension, Add, ContiguousOp
from ngraph.transformers.cpu.relu import ReluOp, BpropReluOp
from ngraph.op_graph.pooling import PoolingOp, BpropPoolOp
<<<<<<< HEAD
from ngraph.op_graph.batchnorm import BatchnormOp, BpropBatchnormOp
=======
from ngraph.op_graph.batchnorm import BatchnormOp
from ngraph.op_graph.axes import Axes
>>>>>>> f3e02281
from ngraph.transformers.passes.layout import AddLayoutConversions


from ngraph.util.generics import generic_method

import ctypes as ct
import numpy as np
import collections
from orderedset import OrderedSet


class MklReorderOp(TensorOp):
    '''
    Converts op value tensor from MKL layouts to "native" layout
    '''
    def __init__(self, arg, in_layout, out_layout, **kwargs):
        super(MklReorderOp, self).__init__(args=(arg,), axes=arg.axes, **kwargs)
        self.in_layout = in_layout
        self.out_layout = out_layout

def get_order_from_axes(axes, sub_axes):
    order = []
    for a in sub_axes:
      found = False
      for (index, b) in enumerate(axes):
        if b.name == a.name:
          order.append(index)
          found = True
          continue
      if not found:
        assert False, "Axis not found"
    return order

def get_axes_mkl_order(axes, order):
    return [axes[index] for index in order]

def get_size_mkl_order(axes, order):
    return [a.length for a in get_axes_mkl_order(axes, order)]

def get_strides_mkl_order(td, order):
  return [td.strides[index] for index in order]

def get_native_layout(mkldnn, td, order, use_formats=False):
  '''
  Create an MKL layout object in transformer-visible layout 
  :param td: tensor description of the op. Currently owns tensor layout info in graph
  :param order: order in which axes need to be specified to MKL
  :param use_formats: Optimization to identify canned MKL formats
  :return: MKL layout object
  '''
  op_axes = td.axes
  mkl_shape = get_size_mkl_order(op_axes, order)
  data_type = mkldnn.datatype[td.dtype.type]
  elem_size = td.dtype.itemsize
  mkl_strides = [stride/elem_size for stride in get_strides_mkl_order(td, order)]
  # TODO(jbobba) - Handle views for tensors that are not fully materialized
  mkl_axes = [axis for axis in get_axes_mkl_order(op_axes, order)]
  mkl_shape_arg = ((ct.c_int) * len(mkl_shape))(*mkl_shape)
  mkl_strides_arg = ((ct.c_int) * len(mkl_strides))(*mkl_strides)
  memory_format = mkldnn.memory_format['blocked']
  if use_formats:
    # Look for canned formats
    if len(mkl_strides) == 4:
      [N, C, H, W] = mkl_strides
      stride_order = sorted([N, C, H, W], reverse=True)
      if (stride_order == [C, H, W, N]):
        memory_format = mkldnn.memory_format['chwn']
      elif (stride_order == [N, C, H, W]):
        memory_format = mkldnn.memory_format['nchw']
    elif len(mkl_strides) == 2:
      [N, C] = mkl_strides
      stride_order = sorted([N, C], reverse=True)
      if stride_order == [N, C]:
        memory_format = mkldnn.memory_format['nc']

  native_layout = mkldnn.create_layout_pd(
    mkldnn.mkldnn_engine,
    len(mkl_shape), mkl_shape_arg,
    mkl_strides_arg, data_type, memory_format)
  # TODO(jbobba): Figure out where to destroy the mkl layout object created here
  return (native_layout, mkl_axes)

def get_mkl_layout(mkldnn, op, order, use_formats=False):
    if op.name in mkldnn.op_layouts:
        return mkldnn.op_layouts[op.name]
    else: 
        return get_native_layout(mkldnn, op.tensor_description(), order, use_formats)

class MklCreateOpDescriptors(PeepholeGraphPass):
    """
    Creates MKL-DNN op kernels for ops in the graph that have an MKL-DNN implementation.
    Most MKL-DNN op kernels produce tensors in MKL-DNN layout that is tracked and propagated 
    to downstream ops. Index ops such as ReorderAxes and 'Meta' ops such as MapRolesOp 
    update and propagate MKL-DNN tensor layout information. MKL-DNN conversion ops to convert
    tensors from MKL-DNN layout to a graph-visible layout are inserted in a subsequent pass.
     
    Steps for creating an op kernel
    1) Check if op is supported by MKL-DNN
    2) Marshall op parameters from graph to pass on to MKL-DNN 
    3) Create or extract MKL-DNN layouts for inputs
    4) Create MKL-DNN op kernel
    5) Remember output MKL-layout and MKL-visible axes for use by ops downstream
    
    """

    def __init__(self, mkldnn):
        assert mkldnn.mkldnn_enabled
        self.mkldnn = mkldnn

    def set_mkl_layout_data(self, op, mkl_axes):
        mkl_layout = self.mkldnn.output_layout(self.mkldnn.kernels[op.name], 0)
        if mkl_layout:
            self.mkldnn.op_layouts[op.name] = (mkl_layout, mkl_axes)

    @generic_method(dispatch_base_type=Op)
    def visit(self, op):
        pass

    @visit.on_type(BatchnormOp)
    def visit(self, op):
            inputs = op.args[0]
            gamma = op.args[1]
            bias = op.args[2]
            mean = op.args[4]
            variance = op.args[5]
            # unflatten the inputs and extract C H W N params
            unflatten_inputs = unflatten(inputs)
            # Only single precision float supported for now
            if op.dtype != np.float32:
                return
            # Sanity check tensor shapes
            if (len(unflatten_inputs.axes.lengths) != 5):
                return
            data_type = self.mkldnn.datatype[op.dtype.type]
            C, D, H, W, N = unflatten_inputs.axes.lengths
            inputs_shape = [C, H, W, N]
            mean_size = mean.axes.lengths[0]
            gamma_shape = gamma.axes.lengths[0]
            bias_shape = bias.axes.lengths[0]
            variance_size = variance.axes.lengths[0]
            outputs_shape = op.axes.lengths

            # weights is 2 dimensional, 1-st dimension contains gamma parameter, 2-nd dimension contains beta parameter.
            weights_shape = [2, gamma_shape]
            weights_shape_arg = ((ct.c_int) * len(weights_shape))(*weights_shape)

            input_shape_arg = ((ct.c_int) * len(inputs_shape))(*inputs_shape)
            outputs_shape_arg = ((ct.c_int) * len(outputs_shape))(*outputs_shape)

            (inputs_layout, mkl_axes) = get_mkl_layout(self.mkldnn, unflatten_inputs, [4, 0, 2, 3], True)
            mean_layout = None
            variance_layout = None
            
            op_id = len(self.mkldnn.kernels)
            self.mkldnn.kernels[op.name] = self.mkldnn.create_empty_kernel(op_id)

            self.mkldnn.batchnorm_fprop_kernel(
                self.mkldnn.mkldnn_engine, len(inputs_shape), len(weights_shape),
                len(outputs_shape), mean_size, variance_size, input_shape_arg, weights_shape_arg, outputs_shape_arg,
                op.eps, inputs_layout, None, mean_layout, variance_layout, data_type, self.mkldnn.kernels[op.name])
            #mkl_order = [4, 0, 2, 3]
            #op_axes = Axes.as_flattened_list(op.axes)
            #out_axes = get_axes_mkl_order(op_axes, mkl_order)
            self.set_mkl_layout_data(op, mkl_axes)
            if self.mkldnn.mkldnn_verbose:
                print
                print(op_id, op.name)
                self.mkldnn.print_kernel(self.mkldnn.kernels[op.name])

    @visit.on_type(BpropBatchnormOp)
    def visit(self, op):
        if self.mkldnn.mkldnn_enabled:
            gamma = op.args[2]
            bias = op.args[3]
            mean = op.args[4]
            variance = op.args[5]
            # Only single precision float supported for now
            if op.dtype != np.float32:
                return
            # Sanity check tensor shapes
            if (len(op.axes.lengths) == 2):
                C, Flatten_axis = op.axes
                if (len(unflatten(Flatten_axis).axes.lengths) !=4):
                    return
                else:
                    C = C.axes.lengths[0]
                    D, H, W, N = unflatten(Flatten_axis).axes.lengths
                    output_shape = [N, C, H, W]
                    output_shape_arg = ((ct.c_int) * len(output_shape))(*output_shape)
            data_type = self.mkldnn.datatype[op.dtype.type]
            fprop_src  = op.args[1]
            delta = op.args[0]
            mean_size = mean.axes.lengths[0]
            variance_size = variance.axes.lengths[0]

            delta_shape = self.get_data_shape(unflatten(delta).axes)
            delta_shape_arg = ((ct.c_int) * len(delta_shape))(*delta_shape)

            # weights is 2 dimensional, 1-st dimension contains gamma parameter, 2-nd dimension contains beta parameter.
            gamma_shape = gamma.axes.lengths[0]
            weights_shape = [2, gamma_shape]
            weights_shape_arg = ((ct.c_int) * len(weights_shape))(*weights_shape)

            delta_layout = self.mkldnn.op_layouts.get(delta.name)
            fprop_src_layout = self.mkldnn.op_layouts.get(fprop_src.name)
            mean_layout = None
            if mean.name in self.mkldnn.kernels:
                mean_layout = self.mkldnn.op_layouts[mean.name]

            variance_layout = None
            if variance.name in self.mkldnn.kernels:
                variance_layout = self.mkldnn.op_layouts[variance.name]

            op_id = len(self.mkldnn.kernels)
            self.mkldnn.kernels[op.name] = self.mkldnn.create_empty_kernel(op_id)

            self.mkldnn.batchnorm_bprop_kernel(self.mkldnn.mkldnn_engine, delta_shape_arg, output_shape_arg,
                                               weights_shape_arg, mean_size, variance_size, op.fprop.eps,
                                               fprop_src_layout,  None, mean_layout, variance_layout,
                                               delta_layout, data_type, self.mkldnn.kernels[op.fprop.forwarded.name],
                                               self.mkldnn.kernels[op.name])

            output_layout = self.mkldnn.output_layout(self.mkldnn.kernels[op.name], 0)
            if output_layout:
                self.mkldnn.op_layouts[op.name] = output_layout
            self.mkldnn.op_uses_opkernel_api[op.name] = True
            if self.mkldnn.mkldnn_verbose:
                print
                print(op_id, op.name)
                self.mkldnn.print_kernel(self.mkldnn.kernels[op.name])

    @visit.on_type(ConvolutionOp)
    def visit(self, op):
            input = op.args[0]
            filter = op.args[1]
            # Only 2D convolution supported in MKLDNN for now
            if (op.args[0].axes.find_by_name('__NG_DEPTH').size != 1):
                return
            # Only single precision float supported for now
            if (op.dtype.type != np.float32):
                return

            data_type = self.mkldnn.datatype[op.dtype.type]
            # Assumes (C, D, H, W, N) for convolution axes 
            input_shape = get_size_mkl_order(input.axes, [4, 0, 2, 3])
            filter_shape = get_size_mkl_order(filter.axes, [4, 0, 2, 3])
            output_shape = get_size_mkl_order(op.axes, [4, 0, 2, 3])
            pad_d, pad_h, pad_w = itemgetter(
                *('pad_' + s for s in ('d', 'h', 'w')))(op.conv_params)
            str_d, str_h, str_w = itemgetter(
                *('str_' + s for s in ('d', 'h', 'w')))(op.conv_params)
            pad = [pad_h, pad_w]
            stride = [str_h, str_w]
            input_shape_arg = ((ct.c_int) * len(input_shape))(*input_shape)
            filter_shape_arg = ((ct.c_int) * len(filter_shape))(*filter_shape)
            output_shape_arg = ((ct.c_int) * len(output_shape))(*output_shape)
            stride_arg = ((ct.c_int) * len(stride))(*stride)
            pad_arg = ((ct.c_int) * len(pad))(*pad)
            (input_layout, mkl_axes) = get_mkl_layout(self.mkldnn, input, [4, 0, 2, 3], True)
            filter_layout = None

            op_id = len(self.mkldnn.kernels)
            self.mkldnn.kernels[op.name] = self.mkldnn.create_empty_kernel(op_id)
            self.mkldnn.conv_fprop_kernel(
                self.mkldnn.mkldnn_engine,
                len(input_shape), len(filter_shape), len(output_shape),
                input_shape_arg, filter_shape_arg, output_shape_arg,
                stride_arg, pad_arg,
                input_layout, filter_layout,
                data_type,
                self.mkldnn.kernels[op.name])
            mkl_order = [4, 0, 2, 3]
            out_axes = get_axes_mkl_order(op.axes, mkl_order)
            self.set_mkl_layout_data(op, out_axes)
            if self.mkldnn.mkldnn_verbose:
                print
                print(op_id, op.name)
                self.mkldnn.print_kernel(self.mkldnn.kernels[op.name])

    @visit.on_type(bprop_conv)
    def visit(self, op):
            input = op.args[0]
            filter = op.args[1]
            # Only 2D convolution supported in MKLDNN for now
            if (op.args[0].axes.find_by_name('__NG_DEPTH').size != 1):
                return
            # Only single precision float supported for now
            if (op.dtype.type != np.float32):
                return

            data_type = self.mkldnn.datatype[op.dtype.type]
            # Assumes (C, D, H, W, N) for convolution axes 
            input_shape = get_size_mkl_order(input.axes, [4, 0, 2, 3])
            filter_shape = get_size_mkl_order(filter.axes, [4, 0, 2, 3])
            output_shape = get_size_mkl_order(op.axes, [4, 0, 2, 3])
            pad_d, pad_h, pad_w = itemgetter(
                *('pad_' + s for s in ('d', 'h', 'w')))(op.conv_params)
            str_d, str_h, str_w = itemgetter(
                *('str_' + s for s in ('d', 'h', 'w')))(op.conv_params)
            pad = [pad_h, pad_w]
            stride = [str_h, str_w]

            input_shape_arg = ((ct.c_int) * len(input_shape))(*input_shape)
            filter_shape_arg = ((ct.c_int) * len(filter_shape))(*filter_shape)
            output_shape_arg = ((ct.c_int) * len(output_shape))(*output_shape)
            stride_arg = ((ct.c_int) * len(stride))(*stride)
            pad_arg = ((ct.c_int) * len(pad))(*pad)
            (input_layout, mkl_axes) = get_mkl_layout(self.mkldnn, input, [4, 0, 2, 3], True)
            filter_layout = None
            
            op_id = len(self.mkldnn.kernels)
            self.mkldnn.kernels[op.name] = self.mkldnn.create_empty_kernel(op_id)
            self.mkldnn.conv_bprop_kernel(
                self.mkldnn.mkldnn_engine,
                len(input_shape), len(filter_shape), len(output_shape),
                input_shape_arg, filter_shape_arg, output_shape_arg,
                stride_arg, pad_arg,
                input_layout, filter_layout,
                data_type,
                self.mkldnn.kernels[op.name])
            mkl_order = [4, 0, 2, 3]
            out_axes = get_axes_mkl_order(op.axes, mkl_order)
            self.set_mkl_layout_data(op, out_axes)
            if self.mkldnn.mkldnn_verbose:
                print
                print(op_id, op.name)
                self.mkldnn.print_kernel(self.mkldnn.kernels[op.name])

    @visit.on_type(update_conv)
    def visit(self, op):
            delta = op.args[0]
            inputs = op.args[1]
            # Only 2D convolution supported in MKLDNN for now
            if (delta.axes.find_by_name('__NG_DEPTH').size != 1):
                return
            # Only single precision float supported for now
            if (op.dtype.type != np.float32):
                return

            data_type = self.mkldnn.datatype[op.dtype.type]
            # Assumes (C, D, H, W, N) for convolution axes 
            delta_shape = get_size_mkl_order(delta.axes, [4, 0, 2, 3])
            filter_shape = get_size_mkl_order(op.axes, [4, 0, 2, 3])
            inputs_shape = get_size_mkl_order(inputs.axes, [4, 0, 2, 3])
            pad_d, pad_h, pad_w = itemgetter(
                *('pad_' + s for s in ('d', 'h', 'w')))(op.conv_params)
            str_d, str_h, str_w = itemgetter(
                *('str_' + s for s in ('d', 'h', 'w')))(op.conv_params)
            pad = [pad_h, pad_w]
            stride = [str_h, str_w]

            inputs_shape_arg = ((ct.c_int) * len(inputs_shape))(*inputs_shape)
            filter_shape_arg = ((ct.c_int) * len(filter_shape))(*filter_shape)
            delta_shape_arg = ((ct.c_int) * len(delta_shape))(*delta_shape)
            stride_arg = ((ct.c_int) * len(stride))(*stride)
            pad_arg = ((ct.c_int) * len(pad))(*pad)
            (delta_layout, mkl_axes) = get_mkl_layout(self.mkldnn, delta, [4, 0, 2, 3], True)
            filter_layout = None
            (inputs_layout, mkl_axes) = get_mkl_layout(self.mkldnn, inputs, [4, 0, 2, 3], True)
            op_id = len(self.mkldnn.kernels)
            self.mkldnn.kernels[op.name] = self.mkldnn.create_empty_kernel(op_id)
            self.mkldnn.update_conv_kernel(
                self.mkldnn.mkldnn_engine,
                len(delta_shape), len(filter_shape), len(inputs_shape),
                delta_shape_arg, filter_shape_arg, inputs_shape_arg,
                stride_arg, pad_arg,
                delta_layout, filter_layout, inputs_layout,
                data_type,
                self.mkldnn.kernels[op.name])
            # self.set_mkl_layout_data(op, None)
            if self.mkldnn.mkldnn_verbose:
                print
                print(op_id, op.name)
                self.mkldnn.print_kernel(self.mkldnn.kernels[op.name])

    @visit.on_type(ReluOp)
    def visit(self, op):
            if (op.dtype.type != np.float32):
                return
            #if (len(op.axes) != 5 and len(op.axes) != 2):
            if (len(op.axes) != 5):
                return
            data_type = self.mkldnn.datatype[op.dtype.type]
            input = op.args[0]
            if len(op.axes) == 5:
              (input_layout, mkl_axes) = get_mkl_layout(self.mkldnn, input, [4, 0, 2, 3], True)
            elif len(op.axes) == 2:
              (input_layout, mkl_axes) = get_mkl_layout(self.mkldnn, input, [1, 0])
            input_size = np.prod(input.axes.lengths)
            op_id = len(self.mkldnn.kernels)
            self.mkldnn.kernels[op.name] = self.mkldnn.create_empty_kernel(op_id)
            self.mkldnn.relu_fprop_kernel(
                self.mkldnn.mkldnn_engine, 
                input_size, op.slope,
                input_layout,
                data_type,
                self.mkldnn.kernels[op.name])
            mkl_order = get_order_from_axes(input.axes, mkl_axes)
            out_axes = get_axes_mkl_order(op.axes, mkl_order)
            self.set_mkl_layout_data(op, out_axes)
            if self.mkldnn.mkldnn_verbose:
                print
                print(op_id, op.name)
                self.mkldnn.print_kernel(self.mkldnn.kernels[op.name])

    @visit.on_type(BpropReluOp)
    def visit(self, op):
            if (op.dtype.type != np.float32):
                return
            #if (len(op.axes) != 5 and len(op.axes) != 2):
            if (len(op.axes) != 5):
                return
            data_type = self.mkldnn.datatype[op.dtype.type]
            delta = op.args[0]
            fprop_src = op.args[1]
            if len(op.axes) == 5:
              (delta_layout, mkl_axes) = get_mkl_layout(self.mkldnn, delta, [4, 0, 2, 3], True)
            elif len(op.axes) == 2:
              (delta_layout, mkl_axes) = get_mkl_layout(self.mkldnn, delta, [1, 0])
            if len(op.axes) == 5:
              (fprop_src_layout, _) = get_mkl_layout(self.mkldnn, fprop_src, [4, 0, 2, 3], True)
            elif len(op.axes) == 2:
              (fprop_src_layout, _) = get_mkl_layout(self.mkldnn, fprop_src, [1, 0])
            input_size = np.prod(delta.axes.lengths)
            op_id = len(self.mkldnn.kernels)
            self.mkldnn.kernels[op.name] = self.mkldnn.create_empty_kernel(op_id)
            self.mkldnn.relu_bprop_kernel(
                self.mkldnn.mkldnn_engine, 
                input_size, op.fprop.forwarded.slope,
                fprop_src_layout, delta_layout,
                data_type,
                self.mkldnn.kernels[op.name])
            mkl_order = get_order_from_axes(delta.axes, mkl_axes)
            out_axes = get_axes_mkl_order(op.axes, mkl_order)
            self.set_mkl_layout_data(op, out_axes)
            if self.mkldnn.mkldnn_verbose:
                print
                print(op_id, op.name)
                self.mkldnn.print_kernel(self.mkldnn.kernels[op.name])

    @visit.on_type(PoolingOp)
    def visit(self, op):
            input = op.args[0]
            # Only 2D pooling supported in MKLDNN for now
            if (input.axes.find_by_name('__NG_DEPTH').size != 1):
                return
            if (op.pool_params['J'] != 1 or op.pool_params['T'] != 1):
                return
            # Only single precision float supported for now
            if op.dtype != np.float32:
                return
            # Sanity check tensor shapes
            if (len(op.axes.lengths) != 5):
                return
            
            data_type = self.mkldnn.datatype[op.dtype.type]
            input_shape = get_size_mkl_order(input.axes, [4, 0, 2, 3])
            output_shape = get_size_mkl_order(op.axes, [4, 0, 2, 3])
            kernel = [op.pool_params['R'], op.pool_params['S']]
            pad_d, pad_h, pad_w = itemgetter(*('pad_' + s for s in ('d', 'h', 'w')))(op.pool_params)
            str_d, str_h, str_w = itemgetter(*('str_' + s for s in ('d', 'h', 'w')))(op.pool_params)
            pad = [pad_h, pad_w]
            stride = [str_h, str_w]
            op_type = op.pool_params
            pool_type = 0
            if op_type['op'] == 'avg':
                pool_type = 1
            input_shape_arg = ((ct.c_int) * len(input_shape))(*input_shape)
            output_shape_arg = ((ct.c_int) * len(output_shape))(*output_shape)
            kernel_sizes = ((ct.c_int) * len(kernel))(*kernel)
            pad_data = ((ct.c_int) * len(pad))(*pad)
            stride_data = ((ct.c_int) * len(stride))(*stride)
            (input_layout, mkl_axes) = get_mkl_layout(self.mkldnn, input, [4, 0, 2, 3], True)

            op_id = len(self.mkldnn.kernels)
            self.mkldnn.kernels[op.name] = self.mkldnn.create_empty_kernel(op_id)
            self.mkldnn.pool_fprop_kernel(
                self.mkldnn.mkldnn_engine,
                len(input_shape), len(output_shape),
                input_shape_arg, kernel_sizes, output_shape_arg,
                stride_data, pad_data, pool_type,
                input_layout, data_type, self.mkldnn.kernels[op.name])
            mkl_order = get_order_from_axes(input.axes, mkl_axes)
            out_axes = get_axes_mkl_order(op.axes, mkl_order)
            self.set_mkl_layout_data(op, out_axes)
            if self.mkldnn.mkldnn_verbose:
                print
                print(op_id, op.name)
                self.mkldnn.print_kernel(self.mkldnn.kernels[op.name])

    @visit.on_type(BpropPoolOp)
    def visit(self, op):
            input = op.args[0]
            # Only 2D pooling supported in MKLDNN for now
            if (input.axes.find_by_name('__NG_DEPTH').size != 1):
                return
            if (op.pool_params['J'] != 1 or op.pool_params['T'] != 1):
                return
            # Only single precision float supported for now
            if op.dtype != np.float32:
                return
            # Sanity check tensor shapes
            if (len(op.axes.lengths) != 5):
                return
            
            data_type = self.mkldnn.datatype[op.dtype.type]
            input_shape = get_size_mkl_order(input.axes, [4, 0, 2, 3])
            output_shape = get_size_mkl_order(op.axes, [4, 0, 2, 3])
            kernel = [op.pool_params['R'], op.pool_params['S']]
            pad_d, pad_h, pad_w = itemgetter(*('pad_' + s for s in ('d', 'h', 'w')))(op.pool_params)
            str_d, str_h, str_w = itemgetter(*('str_' + s for s in ('d', 'h', 'w')))(op.pool_params)
            pad = [pad_h, pad_w]
            stride = [str_h, str_w]
            op_type = op.pool_params
            pool_type = 0
            if op_type['op'] == 'avg':
                pool_type = 1
            input_shape_arg = ((ct.c_int) * len(input_shape))(*input_shape)
            output_shape_arg = ((ct.c_int) * len(output_shape))(*output_shape)
            kernel_sizes = ((ct.c_int) * len(kernel))(*kernel)
            pad_data = ((ct.c_int) * len(pad))(*pad)
            stride_data = ((ct.c_int) * len(stride))(*stride)
            (input_layout, mkl_axes) = get_mkl_layout(self.mkldnn, input, [4, 0, 2, 3], True)

            op_id = len(self.mkldnn.kernels)
            self.mkldnn.kernels[op.name] = self.mkldnn.create_empty_kernel(op_id)
            self.mkldnn.pool_bprop_kernel(
                self.mkldnn.mkldnn_engine,
                len(input_shape), len(output_shape),
                input_shape_arg, kernel_sizes, output_shape_arg,
                stride_data, pad_data, pool_type,
                input_layout, data_type,
                self.mkldnn.kernels[op.fprop.forwarded.name],
                self.mkldnn.kernels[op.name])
            mkl_order = get_order_from_axes(input.axes, mkl_axes)
            out_axes = get_axes_mkl_order(op.axes, mkl_order)
            self.set_mkl_layout_data(op, out_axes)
            if self.mkldnn.mkldnn_verbose:
                print
                print(op_id, op.name)
                self.mkldnn.print_kernel(self.mkldnn.kernels[op.name])

    @visit.on_type(DotLowDimension)
    def visit(self, op):
            x = op.args[0]
            y = op.args[1]

            # Sanity check tensor shapes
            if (len(x.axes.lengths) != 2) or (len(y.axes.lengths) != 2):
                return
            # Only single precision float supported for now
            if op.dtype != np.float32:
                return

            #if not x.name in self.mkldnn.op_layouts:
            #  return

            x_shape = get_size_mkl_order(x.axes, [0,1])
            y_shape = get_size_mkl_order(y.axes, [1,0])
            o_shape = get_size_mkl_order(op.axes, [0,1])

            x_shape_arg = ((ct.c_int) * len(x_shape))(*x_shape)
            y_shape_arg = ((ct.c_int) * len(y_shape))(*y_shape)
            o_shape_arg = ((ct.c_int) * len(o_shape))(*o_shape)

            (x_layout, mkl_axes) = get_mkl_layout(self.mkldnn, x, [0, 1], True)
            (y_layout, _) = get_mkl_layout(self.mkldnn, y, [1, 0], False)
            data_type = self.mkldnn.datatype[op.dtype.type]

            op_id = len(self.mkldnn.kernels)
            self.mkldnn.kernels[op.name] = self.mkldnn.create_empty_kernel(op_id)
            self.mkldnn.innerproduct_fprop_kernel(
                    self.mkldnn.mkldnn_engine,
                    len(x_shape), len(y_shape), 1, len(o_shape),
                    x_shape_arg, y_shape_arg, None, o_shape_arg,
                    x_layout, y_layout, None,
                    data_type, self.mkldnn.kernels[op.name])

            out_axes = get_axes_mkl_order(op.axes, [0, 1])
            self.set_mkl_layout_data(op, out_axes)
            if self.mkldnn.mkldnn_verbose:
                print
                print(op_id, op.name)
                self.mkldnn.print_kernel(self.mkldnn.kernels[op.name])


    @visit.on_type(Add)
    def visit(self, op):
            return
            I_array1 = op.args[0]
            I_array2 = op.args[1]
            # Sanity check for tensor shapes
            # TODO: this check does not work - Sum does not have flags attribute.
            #if (not (I_array1.flags['C_CONTIGUOUS'] and
            #         I_array2.flags['C_CONTIGUOUS'])):
            #    return
            if (op.dtype.type != np.float32):
                return
            if len(I_array1.shape) != 1 or len(I_array2.shape) != 1:
                return

            array1_shape = I_array1.axes.lengths
            array2_shape = I_array2.axes.lengths
            out_shape = op.axes.lengths

            input1_shape = ((ct.c_int) * len(array1_shape))(*array1_shape)
            input2_shape = ((ct.c_int) * len(array2_shape))(*array2_shape)
            output_shape = ((ct.c_int) * len(out_shape))(*out_shape)

            (input1_layout, mkl_axes) = get_mkl_layout(self.mkldnn, inputs, [0])
            (input2_layout, _) = get_mkl_layout(self.mkldnn, inputs, [0])
            #(input1_layout, mkl_axes) = self.get_mkl_layout_data(I_array1, 4)
            #(input2_layout, _) = self.get_mkl_layout_data(I_array2, 4)
            data_type = self.mkldnn.datatype[op.dtype.type]

            op_id = len(self.mkldnn.kernels)
            self.mkldnn.kernels[op.name] = self.mkldnn.create_empty_kernel(op_id)
            self.mkldnn.add_kernel(
                    self.mkldnn.mkldnn_engine,
                    len(I_array1.shape), len(I_array2.shape), len(output_shape),
                    input1_shape, input2_shape, output_shape,
                    input1_layout, input2_layout,
                    2,
                    data_type, self.mkldnn.kernels[op.name])
            out_axes = get_axes_mkl_order(op.axes, [0])
            self.set_mkl_layout_data(op, out_axes)
            if self.mkldnn.mkldnn_verbose:
                print
                print(op_id, op.name)
                self.mkldnn.print_kernel(self.mkldnn.kernels[op.name])

    @visit.on_type(ContiguousOp)
    def visit(self, op):
        arg = op.args[0]
        arg_td = arg.tensor_description()
        op_td = op.tensor_description()
        if arg.name in self.mkldnn.op_layouts:
            self.mkldnn.op_layouts[op.name] = self.mkldnn.op_layouts[arg.name]

    @visit.on_type(MapRolesOp)
    def visit(self, op):
        arg = op.args[0]
        if arg.name in self.mkldnn.op_layouts:
          (mkl_layout, mkl_axes) =  self.mkldnn.op_layouts[arg.name]
          order = get_order_from_axes(arg.axes, mkl_axes)
          new_axes = get_axes_mkl_order(op.axes, order)
          self.mkldnn.op_layouts[op.name] = (mkl_layout, new_axes)

    @visit.on_type(ReorderAxes)
    def visit(self, op):
        arg = op.args[0]
        if arg.name in self.mkldnn.op_layouts:
            self.mkldnn.op_layouts[op.name] = self.mkldnn.op_layouts[arg.name]


class MklAddLayoutConversions(PeepholeGraphPass):
    """
    Adds layout conversion nodes when an MKLDNN tensor is utilized by a 
    non-MKL op 
    """

    def __init__(self, mkldnn, layoutpass):
        self.mkldnn = mkldnn
        self.layoutpass = layoutpass
        self.reorder_ops = dict()   # Maps op.name to reorder op

    def init_mkldnn_reorder(self, op):
        all_axis = Axes.as_flattened_list(op.axes)
        (mkl_layout, mkl_axes) = op.in_layout
        mkl_axes_order = get_order_from_axes(op.axes, mkl_axes)
        (out_layout, _) = get_mkl_layout(self.mkldnn, op, mkl_axes_order, True)
        ndims = len(mkl_axes)
        dims = get_size_mkl_order(op.axes, mkl_axes_order)
        dims_arg = ((ct.c_int) * ndims)(*dims)
        op_id = len(self.mkldnn.kernels)
        self.mkldnn.kernels[op.name] = self.mkldnn.create_empty_kernel(op_id)
        self.mkldnn.reorder_kernel(
          self.mkldnn.mkldnn_engine,
          ndims, dims_arg,
          self.mkldnn.datatype[op.dtype.type],
          self.mkldnn.memory_format['blocked'],
          mkl_layout, out_layout,
          self.mkldnn.kernels[op.name]
        )
        if self.mkldnn.mkldnn_verbose:
          print
          print(op_id, op.name)
          self.mkldnn.print_kernel(self.mkldnn.kernels[op.name])

    def get_reorder_op(self, op):
        if op.name in self.reorder_ops:
            return self.reorder_ops[op.name]
        else:
            reorder_op = MklReorderOp(op, in_layout=self.mkldnn.op_layouts[op.name], out_layout=None)
            self.reorder_ops[op.name] = reorder_op
            self.init_mkldnn_reorder(reorder_op)
            return reorder_op

    @generic_method(dispatch_base_type=Op)
    def visit(self, op):
        if op.name in self.mkldnn.kernels or op.name in self.mkldnn.op_layouts:
            # MKL Op or an MKL layout pass-through op
            return
        replace = False
        new_args = []
        for arg in op.args:
            if arg.name in self.mkldnn.op_layouts:
                reorder_op = self.get_reorder_op(arg)
                new_args.append(reorder_op)
                replace = True
            else:
                new_args.append(arg)
        if replace:
            new_op = self.layoutpass.op_from_args(op, new_args)
            self.replace_op(op, new_op)

    @visit.on_type(ContiguousOp)
    def visit(self, op):
        arg = op.args[0]
        if arg.name in self.mkldnn.op_layouts:
            # Input in MKL layout.
            # Expect downstream ops to handle MKL layout or insert explicit conversions
            self.replace_op(op, op.args[0])
        elif isinstance(arg, MklReorderOp):
          # TODO(jbobba) - Can we eliminate ContiguousOp here?
          td = arg.tensor_description()
          arg_td = arg.args[0].tensor_description()
          #self.replace_op(op, op.args[0])

    @visit.on_type(MapRolesOp)
    def visit(self, op):
        pass

    @visit.on_type(MklReorderOp)
    def visit(self, op):
        pass

    @visit.on_type(ComputationOp)
    def visit(self, op):
        if isinstance(op.returns, Op) and op.returns.name in self.mkldnn.op_layouts:
            reorder_op = self.get_reorder_op(op.returns.forwarded)
            op.returns = reorder_op
            op.add_control_dep(reorder_op)
        elif isinstance(op.returns, (collections.Sequence, OrderedSet)):
            returns = op.returns
            op.returns = []
            for orig_op in returns:
                if orig_op.forwarded.name in self.mkldnn.op_layouts:
                    reorder_op = self.get_reorder_op(orig_op.forwarded)
                    op.returns.append(reorder_op)
                    op.add_control_dep(reorder_op)
                else:
                    op.returns.append(orig_op)
        elif isinstance(op.returns, collections.Set):
            # TODO(jbobba): Verify this case
            returns = op.returns
            op.returns = OrderedSet()
            for orig_op in returns:
                if orig_op.forwarded.name in self.mkldnn.op_layouts:
                    reorder_op = self.get_reorder_op(orig_op.forwarded)
                    op.returns.add(reorder_op)
                    op.add_control_dep(reorder_op)
                else:
                    op.returns.add(orig_op)
        else:
            pass
<|MERGE_RESOLUTION|>--- conflicted
+++ resolved
@@ -21,12 +21,8 @@
     DotLowDimension, Add, ContiguousOp
 from ngraph.transformers.cpu.relu import ReluOp, BpropReluOp
 from ngraph.op_graph.pooling import PoolingOp, BpropPoolOp
-<<<<<<< HEAD
-from ngraph.op_graph.batchnorm import BatchnormOp, BpropBatchnormOp
-=======
 from ngraph.op_graph.batchnorm import BatchnormOp
 from ngraph.op_graph.axes import Axes
->>>>>>> f3e02281
 from ngraph.transformers.passes.layout import AddLayoutConversions
 
 
@@ -196,68 +192,6 @@
                 print(op_id, op.name)
                 self.mkldnn.print_kernel(self.mkldnn.kernels[op.name])
 
-    @visit.on_type(BpropBatchnormOp)
-    def visit(self, op):
-        if self.mkldnn.mkldnn_enabled:
-            gamma = op.args[2]
-            bias = op.args[3]
-            mean = op.args[4]
-            variance = op.args[5]
-            # Only single precision float supported for now
-            if op.dtype != np.float32:
-                return
-            # Sanity check tensor shapes
-            if (len(op.axes.lengths) == 2):
-                C, Flatten_axis = op.axes
-                if (len(unflatten(Flatten_axis).axes.lengths) !=4):
-                    return
-                else:
-                    C = C.axes.lengths[0]
-                    D, H, W, N = unflatten(Flatten_axis).axes.lengths
-                    output_shape = [N, C, H, W]
-                    output_shape_arg = ((ct.c_int) * len(output_shape))(*output_shape)
-            data_type = self.mkldnn.datatype[op.dtype.type]
-            fprop_src  = op.args[1]
-            delta = op.args[0]
-            mean_size = mean.axes.lengths[0]
-            variance_size = variance.axes.lengths[0]
-
-            delta_shape = self.get_data_shape(unflatten(delta).axes)
-            delta_shape_arg = ((ct.c_int) * len(delta_shape))(*delta_shape)
-
-            # weights is 2 dimensional, 1-st dimension contains gamma parameter, 2-nd dimension contains beta parameter.
-            gamma_shape = gamma.axes.lengths[0]
-            weights_shape = [2, gamma_shape]
-            weights_shape_arg = ((ct.c_int) * len(weights_shape))(*weights_shape)
-
-            delta_layout = self.mkldnn.op_layouts.get(delta.name)
-            fprop_src_layout = self.mkldnn.op_layouts.get(fprop_src.name)
-            mean_layout = None
-            if mean.name in self.mkldnn.kernels:
-                mean_layout = self.mkldnn.op_layouts[mean.name]
-
-            variance_layout = None
-            if variance.name in self.mkldnn.kernels:
-                variance_layout = self.mkldnn.op_layouts[variance.name]
-
-            op_id = len(self.mkldnn.kernels)
-            self.mkldnn.kernels[op.name] = self.mkldnn.create_empty_kernel(op_id)
-
-            self.mkldnn.batchnorm_bprop_kernel(self.mkldnn.mkldnn_engine, delta_shape_arg, output_shape_arg,
-                                               weights_shape_arg, mean_size, variance_size, op.fprop.eps,
-                                               fprop_src_layout,  None, mean_layout, variance_layout,
-                                               delta_layout, data_type, self.mkldnn.kernels[op.fprop.forwarded.name],
-                                               self.mkldnn.kernels[op.name])
-
-            output_layout = self.mkldnn.output_layout(self.mkldnn.kernels[op.name], 0)
-            if output_layout:
-                self.mkldnn.op_layouts[op.name] = output_layout
-            self.mkldnn.op_uses_opkernel_api[op.name] = True
-            if self.mkldnn.mkldnn_verbose:
-                print
-                print(op_id, op.name)
-                self.mkldnn.print_kernel(self.mkldnn.kernels[op.name])
-
     @visit.on_type(ConvolutionOp)
     def visit(self, op):
             input = op.args[0]
