# ----------------------------------------------------------------------------
# Copyright 2016 Nervana Systems Inc.
# Licensed under the Apache License, Version 2.0 (the "License");
# you may not use this file except in compliance with the License.
# You may obtain a copy of the License at
#
#      http://www.apache.org/licenses/LICENSE-2.0
#
# Unless required by applicable law or agreed to in writing, software
# distributed under the License is distributed on an "AS IS" BASIS,
# WITHOUT WARRANTIES OR CONDITIONS OF ANY KIND, either express or implied.
# See the License for the specific language governing permissions and
# limitations under the License.
# ----------------------------------------------------------------------------
from __future__ import division

from ngraph.op_graph.convolution import ConvolutionOp, bprop_conv, update_conv
from ngraph.op_graph.op_graph import Op, MapRolesOp, TensorOp, ComputationOp, \
    Flatten, Unflatten, unflatten, ReorderAxes, DotLowDimension, Add, ContiguousOp, ReturnOp
from ngraph.op_graph.pooling import PoolingOp, BpropPoolOp
from ngraph.transformers.cpu.batchnorm import BatchnormOp, BpropBatchnormOp
from ngraph.op_graph.axes import Axes, FlattenedAxis
from ngraph.transformers.cpu.relu import ReluOp, BpropReluOp
from ngraph.transformers.passes.passes import PeepholeGraphPass
from ngraph.util.generics import generic_method

import ctypes as ct
import numpy as np
import collections
from operator import itemgetter
from orderedset import OrderedSet
import re


class MklReorderOp(TensorOp):
    '''
    Converts op value tensor from MKL layouts to "native" layout
    '''

    def __init__(self, arg, in_layout, out_layout, **kwargs):
        super(MklReorderOp, self).__init__(args=(arg,), axes=arg.axes, **kwargs)
        self.in_layout = in_layout
        self.out_layout = out_layout


def get_order_from_axes(axes, sub_axes):
    order = []
    for a in sub_axes:
        found = False
        for (index, b) in enumerate(axes):
            if b.name == a.name:
                order.append(index)
                found = True
                continue
        if not found:
            assert False, "Axis not found"
    return order


def get_axes_mkl_order(axes, order):
    axes_list = []
    flattend_axis_flag = False
    for axis in axes:
        if(axis.is_flattened and len(order) > 2):
            unflattend_axis = unflatten(axis).axes
            for indx in range(len(unflattend_axis)):
                axes_list.append(unflattend_axis[indx])
                flattend_axis_flag = True
        else:
            axes_list.append(axis)
    if flattend_axis_flag:
        return [axes_list[index] for index in order]
    else:
        return [axes[index] for index in order]


def get_size_mkl_order(axes, order):
    return [a.length for a in get_axes_mkl_order(axes, order)]


def get_strides_mkl_order(td, order):
    strides_list = []
    flattend_axis_flag = False
    for axis in td.axes:
        if (axis.is_flattened and len(order) > 2):
            flattend_axis_flag = True
    if flattend_axis_flag:
        for each_stride in td.full_strides:
            if isinstance(each_stride, tuple):
                for stride_val in each_stride:
                    strides_list.append(stride_val)
            else:
                strides_list.append(each_stride)
        return [strides_list[index] for index in order]
    else:
        return [td.strides[index] for index in order]


def get_native_layout(mkldnn, td, order, use_formats=False):
    '''
    Create an MKL layout object in transformer-visible layout
    :param td: tensor description of the op. Currently owns tensor layout info in graph
    :param order: order in which axes need to be specified to MKL
    :param use_formats: Optimization to identify canned MKL formats
    :return: MKL layout object
    '''
    op_axes = td.axes
    mkl_shape = get_size_mkl_order(op_axes, order)
    data_type = mkldnn.datatype[td.dtype.type]
    elem_size = td.dtype.itemsize
    mkl_strides = [stride // elem_size for stride in get_strides_mkl_order(td, order)]
    # TODO(jbobba) - Handle views for tensors that are not fully materialized
    mkl_axes = [axis for axis in get_axes_mkl_order(op_axes, order)]
    memory_format = mkldnn.memory_format['blocked']
    if use_formats:
        # Look for canned formats
        if len(mkl_strides) == 4:
            [N, C, H, W] = mkl_strides
            stride_order = sorted([N, C, H, W], reverse=True)
            if (stride_order == [C, H, W, N]):
                memory_format = mkldnn.memory_format['chwn']
            elif (stride_order == [N, C, H, W]):
                memory_format = mkldnn.memory_format['nchw']
        elif len(mkl_strides) == 2:
            [N, C] = mkl_strides
            stride_order = sorted([N, C], reverse=True)
            if stride_order == [N, C]:
                memory_format = mkldnn.memory_format['nc']

    native_layout = mkldnn.create_layout_md(
        mkldnn.mkldnn_engine,
        len(mkl_shape), get_ctypes_arg(mkl_shape),
        get_ctypes_arg(mkl_strides), data_type, memory_format)
    mkldnn.native_layouts[td] = native_layout
    return (native_layout, mkl_axes)


def get_mkl_layout(mkldnn, op, order, use_formats=False):
    if op.name in mkldnn.op_layouts:
        return mkldnn.op_layouts[op.name]
    else:
        return get_native_layout(mkldnn, op.tensor_description(), order, use_formats)


def dbg_print_kernel(mkldnn, op, op_id):
    if (mkldnn.mkldnn_verbose):
        # print
        # print(op_id, op.name, op.axes)
        mkldnn.print_kernel(mkldnn.kernels[op.name])


def get_ctypes_arg(x):
    return ((ct.c_int) * len(x))(*x) if x else None


def get_flattened_axes(x):
    """
    Ordered list of axis visible to MKLDNN
    """
    return [axis for axis in Axes.as_flattened_list(x) if axis.name != '__NG_DEPTH']

def get_rotated_layout(mkldnn, in_layout, from_axes, to_axes):
    permute_order = [from_axes.index(axis) for axis in to_axes]
    return mkldnn.layout_reorder(in_layout, get_ctypes_arg(permute_order))

class MklCreateOpDescriptors(PeepholeGraphPass):
    """
    Creates MKL-DNN op kernels for ops in the graph that have an MKL-DNN implementation.
    Most MKL-DNN op kernels produce tensors in MKL-DNN layout that is tracked and propagated
    to downstream ops. Index ops such as ReorderAxes and 'Meta' ops such as MapRolesOp
    update and propagate MKL-DNN tensor layout information. MKL-DNN conversion ops to convert
    tensors from MKL-DNN layout to a graph-visible layout are inserted in a subsequent pass.

    Steps for creating an op kernel
    1) Check if op is supported by MKL-DNN
    2) Marshall op parameters from graph to pass on to MKL-DNN
    3) Create or extract MKL-DNN layouts for inputs
    4) Create MKL-DNN op kernel
    5) Remember output MKL-layout and MKL-visible axes for use by ops downstream

    """

    def __init__(self, mkldnn, **kwargs):
        super(MklCreateOpDescriptors, self).__init__(**kwargs)
        assert mkldnn.enabled
        self.mkldnn = mkldnn

    def set_mkl_layout_data(self, op, mkl_axes):
        mkl_layout = self.mkldnn.output_layout(self.mkldnn.kernels[op.name], 0)
        if mkl_layout:
            self.mkldnn.op_layouts[op.name] = (mkl_layout, mkl_axes)

    @generic_method(dispatch_base_type=Op)
    def visit(self, op, *args):
        pass

    @visit.on_type(BatchnormOp)
    def visit(self, op, inputs, gamma, bias, epsilon, mean, variance):
        # unflatten the inputs and extract C H W N params
        if isinstance(inputs, Flatten):
            unflatten_inputs = unflatten(inputs)
            # Sanity check tensor shapes
            if (len(unflatten_inputs.axes.lengths) != 5):
                return
        else:
            if (len(inputs.axes.lengths) != 5):
                return
        # Only single precision float supported for now
        if op.dtype != np.float32:
            return
        mkl_order = [4, 0, 2, 3]
        data_type = self.mkldnn.datatype[op.dtype.type]
        inputs_shape = get_size_mkl_order(inputs.axes, mkl_order)
        mean_size = mean.axes.lengths[0]
        mean_dims = 1
        gamma_shape = gamma.axes.lengths[0]
        bias_shape = bias.axes.lengths[0]
        variance_size = variance.axes.lengths[0]
        variance_dims = 1
        outputs_shape = get_size_mkl_order(op.axes, mkl_order)

        # weights is 2 dimensional, 1-st dimension contains gamma parameter, 2-nd
        # dimension contains beta parameter.
        weights_shape = [gamma_shape, bias_shape]

        (inputs_layout, mkl_axes) = get_mkl_layout(
            self.mkldnn, inputs, mkl_order, True)
        mean_layout = None
        variance_layout = None

        op_id = len(self.mkldnn.kernels)
        self.mkldnn.kernels[op.name] = self.mkldnn.create_empty_kernel(op_id)

        self.mkldnn.batchnorm_fprop_kernel(
            self.mkldnn.mkldnn_engine,
            len(inputs_shape),
            len(outputs_shape),
            len(weights_shape),
            mean_dims,
            variance_dims,
            mean_size,
            variance_size,
            get_ctypes_arg(inputs_shape),
            get_ctypes_arg(weights_shape),
            get_ctypes_arg(outputs_shape),
            op.eps,
            inputs_layout,
            None,
            mean_layout,
            variance_layout,
            data_type,
            self.mkldnn.kernels[
                op.name])

        out_axes = get_axes_mkl_order(op.axes, mkl_order)
        self.set_mkl_layout_data(op, out_axes)
        dbg_print_kernel(self.mkldnn, op, op_id)

    @visit.on_type(BpropBatchnormOp)
    def visit(self, op, delta, fprop_src, gamma, bias, mean, variance):
        axis_len_5d = False
        # Only single precision float supported for now
        if op.dtype != np.float32:
            return
        # Sanity check tensor shapes
        if (len(op.axes.lengths) == 2):
            if isinstance(op.axes[1], FlattenedAxis):
                C, Flatten_axis = op.axes
                if (len(unflatten(Flatten_axis).axes.lengths) != 4):
                    return
                else:
                    outputs_shape = get_size_mkl_order(op.axes, [4, 0, 2, 3])
                    axis_len_5d = True
            else:
                return
        data_type = self.mkldnn.datatype[op.dtype.type]
        mean_dims = 1
        variance_dims = 1
        mean_size = mean.axes.lengths[0]
        variance_size = variance.axes.lengths[0]

        delta_shape = get_size_mkl_order(delta.axes, [4, 0, 2, 3])

        # weights is 2 dimensional, 1-st dimension contains gamma parameter, 2-nd
        # dimension contains beta parameter.
        gamma_shape = gamma.axes.lengths[0]
        bias_shape = bias.axes.lengths[0]
        weights_shape = [gamma_shape, bias_shape]

        if (axis_len_5d):
            (delta_layout, mkl_axes) = get_mkl_layout(
                self.mkldnn, unflatten(delta), [4, 0, 2, 3], True)
        if (axis_len_5d):
            (fprop_src_layout, _) = get_mkl_layout(
                self.mkldnn, unflatten(fprop_src), [4, 0, 2, 3], True)

        fprop_src_layout = self.mkldnn.op_layouts.get(fprop_src.name)
        mean_layout = None
        if mean.name in self.mkldnn.kernels:
            mean_layout = self.mkldnn.op_layouts[mean.name]

        variance_layout = None
        if variance.name in self.mkldnn.kernels:
            variance_layout = self.mkldnn.op_layouts[variance.name]

        op_id = len(self.mkldnn.kernels)
        self.mkldnn.kernels[op.name] = self.mkldnn.create_empty_kernel(op_id)

        self.mkldnn.batchnorm_bprop_kernel(
            self.mkldnn.mkldnn_engine,
            len(delta_shape),
            len(outputs_shape),
            len(weights_shape),
            mean_dims,
            variance_dims,
            get_ctypes_arg(delta_shape),
            get_ctypes_arg(outputs_shape),
            get_ctypes_arg(weights_shape),
            mean_size,
            variance_size,
            op.fprop.eps,
            fprop_src_layout,
            None,
            mean_layout,
            variance_layout,
            delta_layout,
            data_type,
            self.mkldnn.kernels[
                op.fprop.forwarded.name],
            self.mkldnn.kernels[
                op.name])
        mkl_order = get_order_from_axes(unflatten(delta).axes, mkl_axes)
        out_axes = get_axes_mkl_order(unflatten(op).axes, mkl_order)
        self.set_mkl_layout_data(op, out_axes)
        dbg_print_kernel(self.mkldnn, op, op_id)

    @visit.on_type(ConvolutionOp)
    def visit(self, op, input, filter, bias=None):

        # Only 2D convolution supported in MKLDNN for now
        if (input.axes.find_by_name('__NG_DEPTH').size != 1):
            return
        # Only single precision float supported for now
        if (op.dtype.type != np.float32):
            return

        data_type = self.mkldnn.datatype[op.dtype.type]
        # Assumes (C, D, H, W, N) for convolution axes
        input_shape = get_size_mkl_order(input.axes, [4, 0, 2, 3])
        filter_shape = get_size_mkl_order(filter.axes, [4, 0, 2, 3])
        bias_shape = get_size_mkl_order(bias.axes, [0]) if bias else None
        output_shape = get_size_mkl_order(op.axes, [4, 0, 2, 3])
        pad_d, pad_h, pad_w = itemgetter(
            *('pad_' + s for s in ('d', 'h', 'w')))(op.conv_params)
        str_d, str_h, str_w = itemgetter(
            *('str_' + s for s in ('d', 'h', 'w')))(op.conv_params)
        pad = [pad_h, pad_w]
        stride = [str_h, str_w]
<<<<<<< HEAD
=======
        input_shape_arg = ((ct.c_int) * len(input_shape))(*input_shape)
        filter_shape_arg = ((ct.c_int) * len(filter_shape))(*filter_shape)
        bias_shape_arg = ((ct.c_int) * len(bias_shape))(*bias_shape) if bias else None
        output_shape_arg = ((ct.c_int) * len(output_shape))(*output_shape)
        stride_arg = ((ct.c_int) * len(stride))(*stride)
        pad_arg = ((ct.c_int) * len(pad))(*pad)
>>>>>>> 22d7f0a5
        (input_layout, mkl_axes) = get_mkl_layout(self.mkldnn, input, [4, 0, 2, 3], True)
        filter_layout = None
        op_id = len(self.mkldnn.kernels)
        self.mkldnn.kernels[op.name] = self.mkldnn.create_empty_kernel(op_id)
        self.mkldnn.conv_fprop_kernel(
            self.mkldnn.mkldnn_engine,
<<<<<<< HEAD
            len(input_shape),
            len(filter_shape),
            len(output_shape),
            get_ctypes_arg(input_shape),
            get_ctypes_arg(filter_shape),
            get_ctypes_arg(output_shape),
            get_ctypes_arg(stride),
            get_ctypes_arg(pad),
            input_layout,
            filter_layout,
=======
            len(input_shape), len(filter_shape), 1, len(output_shape),
            input_shape_arg, filter_shape_arg, bias_shape_arg, output_shape_arg,
            stride_arg, pad_arg,
            input_layout, filter_layout,
>>>>>>> 22d7f0a5
            data_type,
            self.mkldnn.kernels[
                op.name])
        mkl_order = [4, 0, 2, 3]
        out_axes = get_axes_mkl_order(op.axes, mkl_order)
        self.set_mkl_layout_data(op, out_axes)
        dbg_print_kernel(self.mkldnn, op, op_id)

    @visit.on_type(bprop_conv)
    def visit(self, op, input, filter):
        # Only 2D convolution supported in MKLDNN for now
        if (input.axes.find_by_name('__NG_DEPTH').size != 1):
            return
        # Only single precision float supported for now
        if (op.dtype.type != np.float32):
            return

        data_type = self.mkldnn.datatype[op.dtype.type]
        # Assumes (C, D, H, W, N) for convolution axes
        input_shape = get_size_mkl_order(input.axes, [4, 0, 2, 3])
        filter_shape = get_size_mkl_order(filter.axes, [4, 0, 2, 3])
        output_shape = get_size_mkl_order(op.axes, [4, 0, 2, 3])
        pad_d, pad_h, pad_w = itemgetter(
            *('pad_' + s for s in ('d', 'h', 'w')))(op.conv_params)
        str_d, str_h, str_w = itemgetter(
            *('str_' + s for s in ('d', 'h', 'w')))(op.conv_params)
        pad = [pad_h, pad_w]
        stride = [str_h, str_w]

        (input_layout, mkl_axes) = get_mkl_layout(self.mkldnn, input, [4, 0, 2, 3], True)
        filter_layout = None
        op_id = len(self.mkldnn.kernels)
        self.mkldnn.kernels[op.name] = self.mkldnn.create_empty_kernel(op_id)
        self.mkldnn.conv_bprop_kernel(
            self.mkldnn.mkldnn_engine,
            len(input_shape),
            len(filter_shape),
            len(output_shape),
            get_ctypes_arg(input_shape),
            get_ctypes_arg(filter_shape),
            get_ctypes_arg(output_shape),
            get_ctypes_arg(stride),
            get_ctypes_arg(pad),
            input_layout,
            filter_layout,
            data_type,
            self.mkldnn.kernels[
                op.name])
        mkl_order = [4, 0, 2, 3]
        out_axes = get_axes_mkl_order(op.axes, mkl_order)
        self.set_mkl_layout_data(op, out_axes)
        dbg_print_kernel(self.mkldnn, op, op_id)

    @visit.on_type(update_conv)
    def visit(self, op, delta, inputs):
        # Only 2D convolution supported in MKLDNN for now
        if (delta.axes.find_by_name('__NG_DEPTH').size != 1):
            return
        # Only single precision float supported for now
        if (op.dtype.type != np.float32):
            return

        data_type = self.mkldnn.datatype[op.dtype.type]
        # Assumes (C, D, H, W, N) for convolution axes
        delta_shape = get_size_mkl_order(delta.axes, [4, 0, 2, 3])
        filter_shape = get_size_mkl_order(op.axes, [4, 0, 2, 3])
        inputs_shape = get_size_mkl_order(inputs.axes, [4, 0, 2, 3])
        pad_d, pad_h, pad_w = itemgetter(
            *('pad_' + s for s in ('d', 'h', 'w')))(op.conv_params)
        str_d, str_h, str_w = itemgetter(
            *('str_' + s for s in ('d', 'h', 'w')))(op.conv_params)
        pad = [pad_h, pad_w]
        stride = [str_h, str_w]

        (delta_layout, mkl_axes) = get_mkl_layout(self.mkldnn, delta, [4, 0, 2, 3], True)
        filter_layout = None
        (inputs_layout, mkl_axes) = get_mkl_layout(self.mkldnn, inputs, [4, 0, 2, 3], True)
        op_id = len(self.mkldnn.kernels)
        self.mkldnn.kernels[op.name] = self.mkldnn.create_empty_kernel(op_id)
        self.mkldnn.update_conv_kernel(
            self.mkldnn.mkldnn_engine,
            len(delta_shape),
            len(filter_shape),
            len(inputs_shape),
            get_ctypes_arg(delta_shape),
            get_ctypes_arg(filter_shape),
            get_ctypes_arg(inputs_shape),
            get_ctypes_arg(stride),
            get_ctypes_arg(pad),
            delta_layout,
            filter_layout,
            inputs_layout,
            data_type,
            self.mkldnn.kernels[
                op.name])
        # Output is in ngraph layout. We dont need set_mkl_layout
        dbg_print_kernel(self.mkldnn, op, op_id)

    @visit.on_type(ReluOp)
    def visit(self, op, input):
        if (op.dtype.type != np.float32):
            return
        if (len(op.axes) != 5 and len(op.axes) != 2):
            # if (len(op.axes) != 5):
            return
        data_type = self.mkldnn.datatype[op.dtype.type]
        if len(op.axes) == 5:
            (input_layout, mkl_axes) = get_mkl_layout(self.mkldnn, input, [4, 0, 2, 3], True)
        elif len(op.axes) == 2:
            (input_layout, mkl_axes) = get_mkl_layout(self.mkldnn, input, [1, 0])
        input_size = np.prod(input.axes.lengths)
        op_id = len(self.mkldnn.kernels)
        self.mkldnn.kernels[op.name] = self.mkldnn.create_empty_kernel(op_id)
        self.mkldnn.relu_fprop_kernel(
            self.mkldnn.mkldnn_engine,
            input_size, op.slope,
            input_layout,
            data_type,
            self.mkldnn.kernels[op.name])
        mkl_order = get_order_from_axes(input.axes, mkl_axes)
        out_axes = get_axes_mkl_order(op.axes, mkl_order)
        self.set_mkl_layout_data(op, out_axes)
        dbg_print_kernel(self.mkldnn, op, op_id)

    @visit.on_type(BpropReluOp)
    def visit(self, op, delta, fprop_src):
        if (op.dtype.type != np.float32):
            return
        if (len(op.axes) != 5 and len(op.axes) != 2):
            # if (len(op.axes) != 5):
            return
        data_type = self.mkldnn.datatype[op.dtype.type]
        if len(op.axes) == 5:
            (delta_layout, mkl_axes) = get_mkl_layout(self.mkldnn, delta, [4, 0, 2, 3], True)
        elif len(op.axes) == 2:
            (delta_layout, mkl_axes) = get_mkl_layout(self.mkldnn, delta, [1, 0])
        if len(op.axes) == 5:
            (fprop_src_layout, _) = get_mkl_layout(self.mkldnn, fprop_src, [4, 0, 2, 3], True)
        elif len(op.axes) == 2:
            (fprop_src_layout, _) = get_mkl_layout(self.mkldnn, fprop_src, [1, 0])
        input_size = np.prod(delta.axes.lengths)
        op_id = len(self.mkldnn.kernels)
        self.mkldnn.kernels[op.name] = self.mkldnn.create_empty_kernel(op_id)
        self.mkldnn.relu_bprop_kernel(
            self.mkldnn.mkldnn_engine,
            input_size, op.fprop.forwarded.slope,
            fprop_src_layout, delta_layout,
            data_type,
            self.mkldnn.kernels[op.name])
        mkl_order = get_order_from_axes(delta.axes, mkl_axes)
        out_axes = get_axes_mkl_order(op.axes, mkl_order)
        self.set_mkl_layout_data(op, out_axes)
        dbg_print_kernel(self.mkldnn, op, op_id)

    @visit.on_type(PoolingOp)
    def visit(self, op, input):
        # Only 2D pooling supported in MKLDNN for now
        if (input.axes.find_by_name('__NG_DEPTH').size != 1):
            return
        if (op.pool_params['J'] != 1 or op.pool_params['T'] != 1):
            return
        # Only single precision float supported for now
        if op.dtype != np.float32:
            return
        # Sanity check tensor shapes
        if (len(op.axes.lengths) != 5):
            return

        data_type = self.mkldnn.datatype[op.dtype.type]
        input_shape = get_size_mkl_order(input.axes, [4, 0, 2, 3])
        output_shape = get_size_mkl_order(op.axes, [4, 0, 2, 3])
        kernel = [op.pool_params['R'], op.pool_params['S']]
        pad_d, pad_h, pad_w = itemgetter(*('pad_' + s for s in ('d', 'h', 'w')))(op.pool_params)
        str_d, str_h, str_w = itemgetter(*('str_' + s for s in ('d', 'h', 'w')))(op.pool_params)
        pad = [pad_h, pad_w]
        stride = [str_h, str_w]
        op_type = op.pool_params
        pool_type = 0
        if op_type['op'] == 'avg':
            pool_type = 1
        (input_layout, mkl_axes) = get_mkl_layout(self.mkldnn, input, [4, 0, 2, 3], True)

        op_id = len(self.mkldnn.kernels)
        self.mkldnn.kernels[op.name] = self.mkldnn.create_empty_kernel(op_id)
        self.mkldnn.pool_fprop_kernel(
            self.mkldnn.mkldnn_engine,
            len(input_shape), len(output_shape),
            get_ctypes_arg(input_shape), get_ctypes_arg(kernel), get_ctypes_arg(output_shape),
            get_ctypes_arg(stride), get_ctypes_arg(pad), pool_type,
            input_layout, data_type, self.mkldnn.kernels[op.name])
        mkl_order = get_order_from_axes(input.axes, mkl_axes)
        out_axes = get_axes_mkl_order(op.axes, mkl_order)
        self.set_mkl_layout_data(op, out_axes)
        dbg_print_kernel(self.mkldnn, op, op_id)

    @visit.on_type(BpropPoolOp)
    def visit(self, op, input):
        # Only 2D pooling supported in MKLDNN for now
        if (input.axes.find_by_name('__NG_DEPTH').size != 1):
            return
        if (op.pool_params['J'] != 1 or op.pool_params['T'] != 1):
            return
        # Only single precision float supported for now
        if op.dtype != np.float32:
            return
        # Sanity check tensor shapes
        if (len(op.axes.lengths) != 5):
            return

        data_type = self.mkldnn.datatype[op.dtype.type]
        input_shape = get_size_mkl_order(input.axes, [4, 0, 2, 3])
        output_shape = get_size_mkl_order(op.axes, [4, 0, 2, 3])
        kernel = [op.pool_params['R'], op.pool_params['S']]
        pad_d, pad_h, pad_w = itemgetter(*('pad_' + s for s in ('d', 'h', 'w')))(op.pool_params)
        str_d, str_h, str_w = itemgetter(*('str_' + s for s in ('d', 'h', 'w')))(op.pool_params)
        pad = [pad_h, pad_w]
        stride = [str_h, str_w]
        op_type = op.pool_params
        pool_type = 0
        if op_type['op'] == 'avg':
            pool_type = 1
        (input_layout, mkl_axes) = get_mkl_layout(self.mkldnn, input, [4, 0, 2, 3], True)

        op_id = len(self.mkldnn.kernels)
        self.mkldnn.kernels[op.name] = self.mkldnn.create_empty_kernel(op_id)
        self.mkldnn.pool_bprop_kernel(
            self.mkldnn.mkldnn_engine,
            len(input_shape), len(output_shape),
            get_ctypes_arg(input_shape), get_ctypes_arg(kernel), get_ctypes_arg(output_shape),
            get_ctypes_arg(stride), get_ctypes_arg(pad), pool_type,
            input_layout, data_type,
            self.mkldnn.kernels[op.fprop.forwarded.name],
            self.mkldnn.kernels[op.name])
        mkl_order = get_order_from_axes(input.axes, mkl_axes)
        out_axes = get_axes_mkl_order(op.axes, mkl_order)
        self.set_mkl_layout_data(op, out_axes)
        dbg_print_kernel(self.mkldnn, op, op_id)

    @visit.on_type(DotLowDimension)
    def visit(self, op, x, y, bias=None):

        # Sanity check tensor shapes
        if (len(x.axes.lengths) != 2) or (len(y.axes.lengths) != 2):
            return
        # Only single precision float supported for now
        if op.dtype != np.float32:
            return

        # if not x.name in self.mkldnn.op_layouts:
        #  return
        # TODO Make references to axis based on input.
        x_shape = get_size_mkl_order(x.axes, [0, 1])
        y_shape = get_size_mkl_order(y.axes, [1, 0])
        o_shape = get_size_mkl_order(op.axes, [1, 0])
        bias_shape = [o_shape[1]] if bias else None

        op_x_axes = get_axes_mkl_order(x.axes, [0, 1])
        op_y_axes = get_axes_mkl_order(y.axes, [1, 0])
        (x_layout, in_x_axes) = get_mkl_layout(self.mkldnn, x, [0, 1], True)
        (y_layout, in_y_axes) = get_mkl_layout(self.mkldnn, y, [1, 0], False)


        if get_flattened_axes(op_x_axes) != get_flattened_axes(in_x_axes):
            print "Need to rotate x axes", get_flattened_axes(op_x_axes), get_flattened_axes(in_x_axes)
            x_layout = get_rotated_layout(self.mkldnn, x_layout, get_flattened_axes(in_x_axes), get_flattened_axes(op_x_axes))
        if get_flattened_axes(op_y_axes) != get_flattened_axes(in_y_axes):
            print "Need to rotate y axes", get_flattened_axes(op_y_axes), get_flattened_axes(in_y_axes)
            y_layout = get_rotated_layout(self.mkldnn, y_layout, get_flattened_axes(in_y_axes), get_flattened_axes(op_y_axes))
        """
        if len(in_y_axes) != 2 and len(in_x_axes) == 2:
            # Flatten x axes to match y
            # Assume flattened dimension is dimension 1
            temp = get_flattened_axes(y.axes)
            y_shape = get_size_mkl_order(get_flattened_axes(y.axes), [3, 0, 1, 2])
            try:
                x_shape = get_size_mkl_order(get_flattened_axes(x.axes), [0, 1, 2, 3])
            except:
                x_shape = [x_shape[0], y_shape[1], y_shape[2], y_shape[3]]
            x_layout = None
        """

        bias_layout = None
        data_type = self.mkldnn.datatype[op.dtype.type]

        op_id = len(self.mkldnn.kernels)
        self.mkldnn.kernels[op.name] = self.mkldnn.create_empty_kernel(op_id)
        self.mkldnn.innerproduct_fprop_kernel(
            self.mkldnn.mkldnn_engine,
            len(x_shape), len(y_shape), 1, len(o_shape),
            get_ctypes_arg(x_shape), get_ctypes_arg(y_shape),
            get_ctypes_arg(bias_shape), get_ctypes_arg(o_shape),
            x_layout, y_layout, bias_layout,
            data_type, self.mkldnn.kernels[op.name])

        out_axes = get_axes_mkl_order(op.axes, [1, 0])
        self.set_mkl_layout_data(op, out_axes)
        dbg_print_kernel(self.mkldnn, op, op_id)

    @visit.on_type(Add)
    def visit(self, op, I_array1, I_array2):
        # Disable for now since we are seeing perf slowdowns
        return

        # Sanity check for tensor shapes
        if (op.dtype.type != np.float32):
            return
        if len(I_array1.shape) != 5 or len(I_array2.shape) != 5:
            return

        array1_shape = I_array1.axes.lengths
        array2_shape = I_array2.axes.lengths
        out_shape = op.axes.lengths

        (input1_layout, mkl_axes) = \
            get_mkl_layout(self.mkldnn, I_array1, list(range(len(I_array1.axes))))
        (input2_layout, _) = \
            get_mkl_layout(self.mkldnn, I_array2, list(range(len(I_array2.axes))))
        data_type = self.mkldnn.datatype[op.dtype.type]

        op_id = len(self.mkldnn.kernels)
        self.mkldnn.kernels[op.name] = self.mkldnn.create_empty_kernel(op_id)
        self.mkldnn.add_kernel(
            self.mkldnn.mkldnn_engine,
            len(I_array1.shape), len(I_array2.shape), len(output_shape),
            get_ctypes_arg(array1_shape), get_ctypes_arg(array2_shape),
            get_ctypes_arg(out_shape),
            input1_layout, input2_layout,
            2,
            data_type, self.mkldnn.kernels[op.name])
        # Output in ngraph layout. Dont need set_mkl_layout
        dbg_print_kernel(self.mkldnn, op, op_id)

    @visit.on_type(ContiguousOp)
    def visit(self, op, arg):
        if arg.name in self.mkldnn.op_layouts:
            self.mkldnn.op_layouts[op.name] = self.mkldnn.op_layouts[arg.name]

    @visit.on_type(MapRolesOp)
    def visit(self, op, arg):
        if arg.name in self.mkldnn.op_layouts:
            (mkl_layout, mkl_axes) = self.mkldnn.op_layouts[arg.name]
            order = get_order_from_axes(arg.axes, mkl_axes)
            new_axes = get_axes_mkl_order(op.axes, order)
            self.mkldnn.op_layouts[op.name] = (mkl_layout, new_axes)

    @visit.on_type(ReorderAxes)
    def visit(self, op, arg):
        if arg.name in self.mkldnn.op_layouts:
            self.mkldnn.op_layouts[op.name] = self.mkldnn.op_layouts[arg.name]

    @visit.on_type(Unflatten)
    def visit(self, op, arg):
        if arg.name in self.mkldnn.op_layouts:
            if (len(arg.axes) == len(op.axes)):
                (mkl_layout, mkl_axes) = self.mkldnn.op_layouts[arg.name]
                order = get_order_from_axes(arg.axes, mkl_axes)
                new_axes = get_axes_mkl_order(op.axes, order)
                self.mkldnn.op_layouts[op.name] = (mkl_layout, new_axes)


    @visit.on_type(Flatten)
    def visit(self, op, arg):
        if arg.name in self.mkldnn.op_layouts:
            if (len(arg.axes) == len(op.axes)):
                (mkl_layout, mkl_axes) = self.mkldnn.op_layouts[arg.name]
                order = get_order_from_axes(arg.axes, mkl_axes)
                new_axes = get_axes_mkl_order(op.axes, order)
                self.mkldnn.op_layouts[op.name] = (mkl_layout, new_axes)
            return
            (mkl_layout, mkl_axes) = self.mkldnn.op_layouts[arg.name]
            count = 1
            flatten_map = {}
            for axis in op.axes:
                if axis.is_flattened:
                    assert all([not a.is_flattened for a in axis.axes])
                    for a in axis.axes:
                        if a in mkl_axes:
                            flatten_map[a] = count
                    count+=1
                else:
                    flatten_map[axis] = 0
            flatten_arg = [flatten_map[axis] for axis in mkl_axes]
            # Ensure that we are flattening only along contiguous mkl axes
            if (count == 1):
                # No flattening required
                self.mkldnn.op_layouts[op.name] = self.mkldnn.op_layouts[arg.name]
            else:
                self.mkldnn.flatten_axes(mkl_layout, get_ctypes_arg(flatten_arg))



class MklAddLayoutConversions(PeepholeGraphPass):
    """
    Adds layout conversion nodes when an MKLDNN tensor is utilized by a
    non-MKL op
    """

    def __init__(self, mkldnn, layoutpass, **kwargs):
        super(MklAddLayoutConversions, self).__init__(**kwargs)
        self.mkldnn = mkldnn
        self.layoutpass = layoutpass
        self.reorder_ops = dict()   # Maps op.name to reorder op

    def init_mkldnn_reorder(self, op):
        (mkl_layout, mkl_axes) = op.in_layout
        check_flatten = False
        for axis_indx, each_axis in enumerate(op.axes):
            if isinstance(each_axis, FlattenedAxis) and not(mkl_axes[axis_indx].is_flattened):
                check_flatten = True
        if check_flatten:
            mkl_axes_order = get_order_from_axes(unflatten(op).axes, mkl_axes)
        else:
            mkl_axes_order = get_order_from_axes(op.axes, mkl_axes)
        (out_layout, _) = get_mkl_layout(self.mkldnn, op, mkl_axes_order, True)
        ndims = len(mkl_axes)
        if check_flatten:
            dims = get_size_mkl_order(unflatten(op).axes, mkl_axes_order)
        else:
            dims = get_size_mkl_order(op.axes, mkl_axes_order)
        op_id = len(self.mkldnn.kernels)
        self.mkldnn.kernels[op.name] = self.mkldnn.create_empty_kernel(op_id)
        self.mkldnn.reorder_kernel(
            self.mkldnn.mkldnn_engine,
            ndims, get_ctypes_arg(dims),
            self.mkldnn.datatype[op.dtype.type],
            mkl_layout, out_layout,
            self.mkldnn.kernels[op.name]
        )
        dbg_print_kernel(self.mkldnn, op, op_id)

    def get_reorder_op(self, op):
        if op.name in self.reorder_ops:
            return self.reorder_ops[op.name]
        else:
            reorder_op = MklReorderOp(
                op, in_layout=self.mkldnn.op_layouts[
                    op.name], out_layout=None)
            self.reorder_ops[op.name] = reorder_op
            self.init_mkldnn_reorder(reorder_op)
            return reorder_op

    @generic_method(dispatch_base_type=Op)
    def visit(self, op, *args):
        if op.name in self.mkldnn.kernels or op.name in self.mkldnn.op_layouts:
            # MKL Op or an MKL layout pass-through op
            return
        # This checks if the Op is Flatten Op and belongs to neon_layer, if so
        # then we don't need to insert MKL reorder Op, since flatten Op inserts
        # Contigous Op in its contructor and coverts the op.args to framework
        # layout.
        # ex: ConvolutionOp -> MKL_reorder_Op ->Flatten -> bn_op can be reduced to
        # ConvolutionOp -> Flatten -> bn_op
        if 'neon_layer' in op.metadata.keys() and isinstance(op, Flatten):
            metadata = op.metadata["neon_layer"].split("/")
            if re.search("BatchNorm(_\d+)", metadata[-1]):
                return
        replace = False
        new_args = []
        for arg in args:
            if arg.name in self.mkldnn.op_layouts:
                reorder_op = self.get_reorder_op(arg)
                new_args.append(reorder_op)
                replace = True
            else:
                new_args.append(arg)
        if replace:
            new_op = op.copy_with_new_args(new_args)
            self.replace_op(op, new_op)

    @visit.on_type(ContiguousOp)
    def visit(self, op, arg):
        if arg.name in self.mkldnn.op_layouts:
            # Input in MKL layout.
            # Expect downstream ops to handle MKL layout or insert explicit conversions
            self.replace_op(op, arg)
        elif isinstance(arg, MklReorderOp):
            # TODO(jbobba) - Can we eliminate ContiguousOp here?
            self.replace_op(op, arg)
            pass

    @visit.on_type(MapRolesOp)
    def visit(self, op, arg):
        pass

    @visit.on_type(MklReorderOp)
    def visit(self, op, arg):
        pass

    @visit.on_type(ComputationOp)
    def visit(self, op):
        # this version only runs with the op-graph transformer
        if isinstance(op.returns, Op) and op.returns.forwarded.name in self.mkldnn.op_layouts:
            reorder_op = self.get_reorder_op(op.returns.forwarded)
            op.returns = reorder_op
            op.add_control_dep(reorder_op)
        elif isinstance(op.returns, (collections.Sequence, OrderedSet)):
            returns = op.returns
            op.returns = []
            for orig_op in returns:
                if orig_op.forwarded.name in self.mkldnn.op_layouts:
                    reorder_op = self.get_reorder_op(orig_op.forwarded)
                    op.returns.append(reorder_op)
                    op.add_control_dep(reorder_op)
                else:
                    op.returns.append(orig_op)
        elif isinstance(op.returns, collections.Set):
            # TODO(jbobba): Verify this case
            returns = op.returns
            op.returns = OrderedSet()
            for orig_op in returns:
                if orig_op.forwarded.name in self.mkldnn.op_layouts:
                    reorder_op = self.get_reorder_op(orig_op.forwarded)
                    op.returns.add(reorder_op)
                    op.add_control_dep(reorder_op)
                else:
                    op.returns.add(orig_op)
        else:
            pass

    @visit.on_type(ReturnOp)
    def visit(self, op, *returns):
        # This version only runs with the exec-graph transformer
        for orig_op in returns:
            if orig_op.name in self.mkldnn.op_layouts:
                reorder_op = self.get_reorder_op(orig_op)
                self.replace_op(orig_op, reorder_op)<|MERGE_RESOLUTION|>--- conflicted
+++ resolved
@@ -356,38 +356,23 @@
             *('str_' + s for s in ('d', 'h', 'w')))(op.conv_params)
         pad = [pad_h, pad_w]
         stride = [str_h, str_w]
-<<<<<<< HEAD
-=======
-        input_shape_arg = ((ct.c_int) * len(input_shape))(*input_shape)
-        filter_shape_arg = ((ct.c_int) * len(filter_shape))(*filter_shape)
-        bias_shape_arg = ((ct.c_int) * len(bias_shape))(*bias_shape) if bias else None
-        output_shape_arg = ((ct.c_int) * len(output_shape))(*output_shape)
-        stride_arg = ((ct.c_int) * len(stride))(*stride)
-        pad_arg = ((ct.c_int) * len(pad))(*pad)
->>>>>>> 22d7f0a5
         (input_layout, mkl_axes) = get_mkl_layout(self.mkldnn, input, [4, 0, 2, 3], True)
         filter_layout = None
         op_id = len(self.mkldnn.kernels)
         self.mkldnn.kernels[op.name] = self.mkldnn.create_empty_kernel(op_id)
         self.mkldnn.conv_fprop_kernel(
             self.mkldnn.mkldnn_engine,
-<<<<<<< HEAD
             len(input_shape),
             len(filter_shape),
             len(output_shape),
             get_ctypes_arg(input_shape),
             get_ctypes_arg(filter_shape),
+            get_ctypes_arg(bias_shape),
             get_ctypes_arg(output_shape),
             get_ctypes_arg(stride),
             get_ctypes_arg(pad),
             input_layout,
             filter_layout,
-=======
-            len(input_shape), len(filter_shape), 1, len(output_shape),
-            input_shape_arg, filter_shape_arg, bias_shape_arg, output_shape_arg,
-            stride_arg, pad_arg,
-            input_layout, filter_layout,
->>>>>>> 22d7f0a5
             data_type,
             self.mkldnn.kernels[
                 op.name])
