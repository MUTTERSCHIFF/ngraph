# ----------------------------------------------------------------------------
# Copyright 2016 Nervana Systems Inc.
# Licensed under the Apache License, Version 2.0 (the "License");
# you may not use this file except in compliance with the License.
# You may obtain a copy of the License at
#
#      http://www.apache.org/licenses/LICENSE-2.0
#
# Unless required by applicable law or agreed to in writing, software
# distributed under the License is distributed on an "AS IS" BASIS,
# WITHOUT WARRANTIES OR CONDITIONS OF ANY KIND, either express or implied.
# See the License for the specific language governing permissions and
# limitations under the License.
# ----------------------------------------------------------------------------
from __future__ import division

from ngraph.op_graph.convolution import ConvolutionOp, bprop_conv, update_conv
from ngraph.op_graph.op_graph import Op, MapRolesOp, TensorOp, ComputationOp, \
    Flatten, Unflatten, unflatten, ReorderAxes, DotLowDimension, Add, ContiguousOp, ReturnOp
from ngraph.op_graph.pooling import PoolingOp, BpropPoolOp
from ngraph.transformers.cpu.batchnorm import BatchnormOp, BpropBatchnormOp
from ngraph.op_graph.axes import Axes, FlattenedAxis
from ngraph.transformers.cpu.relu import ReluOp, BpropReluOp
from ngraph.transformers.passes.passes import PeepholeGraphPass
from ngraph.util.generics import generic_method

import ctypes as ct
import numpy as np
import collections
from operator import itemgetter
from orderedset import OrderedSet


class MklReorderOp(TensorOp):
    '''
    Converts op value tensor from MKL layouts to "native" layout
    '''

    def __init__(self, arg, in_layout, out_layout, **kwargs):
        super(MklReorderOp, self).__init__(args=(arg,), axes=arg.axes, **kwargs)
        self.in_layout = in_layout
        self.out_layout = out_layout


def get_order_from_axes(axes, sub_axes):
    order = []
    for a in sub_axes:
        found = False
        for (index, b) in enumerate(axes):
            if b.name == a.name:
                order.append(index)
                found = True
                continue
        if not found:
            assert False, "Axis not found"
    return order


def get_axes_mkl_order(axes, order):
    axes_list = []
    flattend_axis_flag = False
    for axis in axes:
        if(axis.is_flattened and len(order) > 2):
            unflattend_axis = unflatten(axis).axes
            for indx in range(len(unflattend_axis)):
                axes_list.append(unflattend_axis[indx])
                flattend_axis_flag = True
        else:
            axes_list.append(axis)
    if flattend_axis_flag:
        return [axes_list[index] for index in order]
    else:
        return [axes[index] for index in order]


def get_size_mkl_order(axes, order):
    return [a.length for a in get_axes_mkl_order(axes, order)]


def get_strides_mkl_order(td, order):
    strides_list = []
    flattend_axis_flag = False
    for axis in td.axes:
        if (axis.is_flattened and len(order) > 2):
            flattend_axis_flag = True
    if flattend_axis_flag:
        for each_stride in td.full_strides:
            if isinstance(each_stride, tuple):
                for stride_val in each_stride:
                    strides_list.append(stride_val)
            else:
                strides_list.append(each_stride)
        return [strides_list[index] for index in order]
    else:
        return [td.strides[index] for index in order]


def get_native_layout(mkldnn, td, order, use_formats=True):
    '''
    Create an MKL layout object in transformer-visible layout
    :param td: tensor description of the op. Currently owns tensor layout info in graph
    :param order: order in which axes need to be specified to MKL
    :param use_formats: Optimization to identify canned MKL formats
    :return: MKL layout object
    '''
    op_axes = td.axes
    mkl_shape = get_size_mkl_order(op_axes, order)
    data_type = mkldnn.datatype[td.dtype.type]
    elem_size = td.dtype.itemsize
    mkl_strides = [stride // elem_size for stride in get_strides_mkl_order(td, order)]
    # TODO(jbobba) - Handle views for tensors that are not fully materialized
    mkl_axes = [axis for axis in get_axes_mkl_order(op_axes, order)]
    memory_format = mkldnn.memory_format['blocked']
    if use_formats:
        # Look for canned formats
        if len(mkl_strides) == 4:
            [N, C, H, W] = mkl_strides
            stride_order = sorted([N, C, H, W], reverse=True)
            if (stride_order == [C, H, W, N]):
                memory_format = mkldnn.memory_format['chwn']
            elif (stride_order == [N, C, H, W]):
                memory_format = mkldnn.memory_format['nchw']
        elif len(mkl_strides) == 2:
            [N, C] = mkl_strides
            stride_order = sorted([N, C], reverse=True)
            if stride_order == [N, C]:
                memory_format = mkldnn.memory_format['nc']

    native_layout = mkldnn.create_layout_md(
        mkldnn.mkldnn_engine,
        len(mkl_shape), get_ctypes_arg(mkl_shape),
        get_ctypes_arg(mkl_strides), data_type, memory_format)
    mkldnn.native_layouts += [native_layout]
    return (native_layout, mkl_axes)


def get_mkl_layout(mkldnn, op, order, use_formats=True):
    if op.name in mkldnn.op_layouts:
        return mkldnn.op_layouts[op.name]
    else:
        return get_native_layout(mkldnn, op.tensor_description(), order, use_formats)


def dbg_print_kernel(mkldnn, op, op_id):
    if (mkldnn.mkldnn_verbose):
        # print
        # print(op_id, op.name, op.axes)
        mkldnn.print_kernel(mkldnn.kernels[op.name])


def get_ctypes_arg(x):
    return ((ct.c_int) * len(x))(*x) if x else None


def get_flattened_axes(x):
    """
    Ordered list of axis visible to MKLDNN
    """
    return [axis for axis in Axes.as_flattened_list(x) if axis.name != '__NG_DEPTH']


def get_rotated_layout(mkldnn, in_layout, from_axes, to_axes):
    permute_order = [from_axes.index(axis) for axis in to_axes]
    new_layout = mkldnn.layout_reorder(in_layout, get_ctypes_arg(permute_order))
    mkldnn.native_layouts += [new_layout]
    return new_layout

def get_arg_output_idx(exop, arg_exop):
    for i, output_decl in enumerate(arg_exop.output_decls):
        for input_decl in output_decl.user_input_decls:
            if input_decl.exop == exop:
                # Assumes only arg comes from arg_exop to exop
                return i
    # assert False
    return 0

<<<<<<< HEAD
=======
def get_mkl_op_shape_and_layout(mkldnn, op, mkl_order, use_formats=True):
    op_axes_mkl = [op.axes[idx] for idx in mkl_order]
    mkl_shape = [a.length for a in op_axes_mkl]
    if op.name in mkldnn.op_layouts:
        in_layout, in_axes = mkldnn.op_layouts[op.name]
        # Check if we need to rotate axes in the MKL layout object
        if op_axes_mkl != in_axes:
            assert Axes(
                get_flattened_axes(in_axes)).is_equal_set(
                Axes(
                    get_flattened_axes(op_axes_mkl)))
            mkl_layout = get_rotated_layout(
                mkldnn,
                in_layout,
                get_flattened_axes(in_axes),
                get_flattened_axes(op_axes_mkl))
        else:
            mkl_layout = in_layout
    else:
        mkl_layout = get_native_layout(mkldnn, op.tensor_description(), mkl_order, use_formats)[0]
>>>>>>> 2393b056



class MklCreateOpDescriptors(PeepholeGraphPass):
    """
    Creates MKL-DNN op kernels for ops in the graph that have an MKL-DNN implementation.
    Most MKL-DNN op kernels produce tensors in MKL-DNN layout that is tracked and propagated
    to downstream ops. Index ops such as ReorderAxes and 'Meta' ops such as MapRolesOp
    update and propagate MKL-DNN tensor layout information. MKL-DNN conversion ops to convert
    tensors from MKL-DNN layout to a graph-visible layout are inserted in a subsequent pass.

    Steps for creating an op kernel
    1) Check if op is supported by MKL-DNN
    2) Marshall op parameters from graph to pass on to MKL-DNN
    3) Create or extract MKL-DNN layouts for inputs
    4) Create MKL-DNN op kernel
    5) Remember output MKL-layout and MKL-visible axes for use by ops downstream

    """

    def __init__(self, mkldnn, **kwargs):
        super(MklCreateOpDescriptors, self).__init__(**kwargs)
        assert mkldnn.enabled
        self.mkldnn = mkldnn
    
    def get_exop(self, op):
        return self.op_accessor.computation_decl.get_exop(op)

    def set_mkl_layout(self, op, mkl_axes, index=0):
        exop = self.get_exop(op)
        layout = self.mkldnn.output_layout(self.mkldnn.kernels[op.name], index)
        if layout:
            self.mkldnn.op_layouts[op.name] = (layout, mkl_axes)
            exop.output_decls[index].tensor_view_decl.mkl_layout = (layout, mkl_axes)
    
    def get_arg_shape_and_layout(self, op, arg, mkl_order):
        arg_idx = get_arg_output_idx(self.get_exop(op), self.get_exop(arg))
        return self.get_op_shape_and_layout(arg, mkl_order, arg_idx)

    def get_op_shape_and_layout(self, op, mkl_order, index=0):
        exop = self.get_exop(op)
        mkl_layout = exop.output_decls[index].tensor_view_decl.mkl_layout
        op_axes_mkl = [op.axes[idx] for idx in mkl_order]
        mkl_shape = [a.length for a in op_axes_mkl]
        if op.name in self.mkldnn.op_layouts:
            temp_layout = self.mkldnn.op_layouts[op.name]
            assert mkl_layout != None and mkl_layout == temp_layout
            in_layout, in_axes = self.mkldnn.op_layouts[op.name]
            # Check if we need to rotate axes in the MKL layout object
            if op_axes_mkl != in_axes:
                assert Axes(
                    get_flattened_axes(in_axes)).is_equal_set(
                    Axes(
                        get_flattened_axes(op_axes_mkl)))
                mkl_layout = get_rotated_layout(
                    self.mkldnn,
                    in_layout,
                    get_flattened_axes(in_axes),
                    get_flattened_axes(op_axes_mkl))
            else:
                mkl_layout = in_layout
        else:
            mkl_layout = get_native_layout(self.mkldnn, op.tensor_description(), mkl_order, True)[0]

        return mkl_shape, mkl_layout

    def move_child_exops(self, exop, after_exop):
        """
        Recursively move exop's children/deps to after after_exop if needed
        """
        for output_decl in exop.output_decls:
            for child_input_decl in output_decl.user_input_decls:
                child_exop = child_input_decl.exop
                n_exop = child_exop
                while n_exop != after_exop and not n_exop.is_exop_end_of_list:
                    n_exop = n_exop.next_exop
                if n_exop == after_exop and child_exop != after_exop:
                    self.op_accessor.exop_block.move_exop_to_after_exop(child_exop, after_exop)
                    self.move_child_exops(child_exop, child_exop)


    def replace_exop(self, new_op, old_op):
        """
        1) Replace old_op's output decl with a new output_decl from new_op
        2) Adjust the position of old_op's children
        3) Delete old_op's exop
        """
        new_exop = self.op_accessor.computation_decl.get_exop(new_op)
        old_exop = self.op_accessor.computation_decl.get_exop(old_op)
        old_td = old_op.tensor_description()
        old_tensor_decl = self.op_accessor.computation_decl.get_tensor_decl(old_op)
        new_output_decl = new_exop.add_output_decl(old_tensor_decl, old_td)
        self.move_child_exops(old_exop, new_exop)
        self.op_accessor.exop_block.replace_output_decl(old_exop.output_decls[0], new_output_decl)
        self.op_accessor.exop_block.remove_exop(old_exop)

    @generic_method(dispatch_base_type=Op)
    def visit(self, op, *args):
        pass

    @visit.on_type(BatchnormOp)
    def visit(self, op, inputs, gamma, bias, epsilon, mean, variance):
        inputs_f = get_flattened_axes(inputs.axes)
        # unflatten the inputs and extract C H W N params
        if isinstance(inputs, Flatten):
            unflatten_inputs = unflatten(inputs)
            # Sanity check tensor shapes
            if (len(unflatten_inputs.axes.lengths) != 5):
                return
        else:
            if (len(inputs.axes.lengths) != 5):
                return
        # Only single precision float supported for now
        if op.dtype != np.float32:
            return
        # Depth needs to be 1 for MKLDNN. Need channels to be a multiple of 8
        if inputs.axes[1].length != 1 or inputs.axes[0].length % 8 != 0:
            return

        mkl_order = [4, 0, 2, 3]
        data_type = self.mkldnn.datatype[op.dtype.type]
        inputs_shape = get_size_mkl_order(inputs.axes, mkl_order)
        mean_size = mean.axes.lengths[0]
        mean_dims = 1
        gamma_shape = gamma.axes.lengths[0]
        bias_shape = bias.axes.lengths[0]
        variance_size = variance.axes.lengths[0]
        variance_dims = 1
        outputs_shape = get_size_mkl_order(op.axes, mkl_order)

        # weights is 2 dimensional, 1-st dimension contains gamma parameter, 2-nd
        # dimension contains beta parameter.
        weights_shape = [gamma_shape, bias_shape]

        (inputs_layout, mkl_axes) = get_mkl_layout(
            self.mkldnn, inputs, mkl_order, True)
        mean_layout = None
        variance_layout = None

        op_id = len(self.mkldnn.kernels)
        self.mkldnn.kernels[op.name] = self.mkldnn.create_empty_kernel(op_id)

        self.mkldnn.batchnorm_fprop_kernel(
            self.mkldnn.mkldnn_engine,
            len(inputs_shape),
            len(outputs_shape),
            len(weights_shape),
            mean_dims,
            variance_dims,
            mean_size,
            variance_size,
            get_ctypes_arg(inputs_shape),
            get_ctypes_arg(weights_shape),
            get_ctypes_arg(outputs_shape),
            op.eps,
            inputs_layout,
            None,
            mean_layout,
            variance_layout,
            data_type,
            self.mkldnn.kernels[
                op.name])

        out_axes = get_axes_mkl_order(op.axes, mkl_order)
        self.set_mkl_layout(op, out_axes)
        dbg_print_kernel(self.mkldnn, op, op_id)

        self.replace_exop(op, mean)
        self.replace_exop(op, variance)


    @visit.on_type(BpropBatchnormOp)
    def visit(self, op, delta, fprop_src, dgamma, dbeta, gamma, bias, mean, variance):
        axis_len_5d = False
        # Only single precision float supported for now
        if op.dtype != np.float32:
            return
        # Sanity check tensor shapes
        if (len(op.axes.lengths) == 2):
            if isinstance(op.axes[1], FlattenedAxis):
                C, Flatten_axis = op.axes
                if (len(unflatten(Flatten_axis).axes.lengths) != 4):
                    return
            else:
                return
        elif len(op.axes.lengths) != 5:
            return

        outputs_shape = get_size_mkl_order(op.axes, [4, 0, 2, 3])
        axis_len_5d = True

        data_type = self.mkldnn.datatype[op.dtype.type]
        mean_dims = 1
        variance_dims = 1
        mean_size = mean.axes.lengths[0]
        variance_size = variance.axes.lengths[0]

        delta_shape = get_size_mkl_order(delta.axes, [4, 0, 2, 3])

        # weights is 2 dimensional, 1-st dimension contains gamma parameter, 2-nd
        # dimension contains beta parameter.
        gamma_shape = gamma.axes.lengths[0]
        bias_shape = bias.axes.lengths[0]
        weights_shape = [gamma_shape, bias_shape]

        if (axis_len_5d):
            (delta_layout, mkl_axes) = get_mkl_layout(
                self.mkldnn, unflatten(delta), [4, 0, 2, 3], True)
        if (axis_len_5d):
            (fprop_src_layout, _) = get_mkl_layout(
                self.mkldnn, unflatten(fprop_src), [4, 0, 2, 3], True)

        if fprop_src.name in self.mkldnn.op_layouts:
            (fprop_src_layout, _) = self.mkldnn.op_layouts.get(fprop_src.name)

        mean_layout = None
        # if mean.name in self.mkldnn.kernels:
        #    mean_layout = self.mkldnn.op_layouts[mean.name]

        variance_layout = None
        # if variance.name in self.mkldnn.kernels:
        #     variance_layout = self.mkldnn.op_layouts[variance.name]

        op_id = len(self.mkldnn.kernels)
        self.mkldnn.kernels[op.name] = self.mkldnn.create_empty_kernel(op_id)

        self.mkldnn.batchnorm_bprop_kernel(
            self.mkldnn.mkldnn_engine,
            len(delta_shape),
            len(outputs_shape),
            len(weights_shape),
            mean_dims,
            variance_dims,
            get_ctypes_arg(delta_shape),
            get_ctypes_arg(outputs_shape),
            get_ctypes_arg(weights_shape),
            mean_size,
            variance_size,
            op.fprop.eps,
            fprop_src_layout,
            None,
            mean_layout,
            variance_layout,
            delta_layout,
            data_type,
            self.mkldnn.kernels[
                op.fprop.forwarded.name],
            self.mkldnn.kernels[
                op.name])
        mkl_order = get_order_from_axes(unflatten(delta).axes, mkl_axes)
        out_axes = get_axes_mkl_order(unflatten(op).axes, mkl_order)
        self.set_mkl_layout(op, out_axes)
        dbg_print_kernel(self.mkldnn, op, op_id)

        self.replace_exop(op, dgamma)
        self.replace_exop(op, dbeta)

    @visit.on_type(ConvolutionOp)
    def visit(self, op, input, filter, bias=None):

        # Only 2D convolution supported in MKLDNN for now
        if (input.axes.find_by_name('__NG_DEPTH').size != 1):
            return
        # Only single precision float supported for now
        if (op.dtype.type != np.float32):
            return

        data_type = self.mkldnn.datatype[op.dtype.type]
        # Assumes (C, D, H, W, N) for convolution axes and (I, D, H, W, O) for filter axes

        (input_shape, input_layout) = self.get_arg_shape_and_layout(op, input, [4, 0, 2, 3])
        (filter_shape, filter_layout) = self.get_arg_shape_and_layout(op, filter, [4, 0, 2, 3])
        bias_shape = get_size_mkl_order(bias.axes, [0]) if bias else None
        output_shape = get_size_mkl_order(op.axes, [4, 0, 2, 3])
        out_axes = get_axes_mkl_order(op.axes, [4, 0, 2, 3])
        pad_d, pad_h, pad_w = itemgetter(
            *('pad_' + s for s in ('d', 'h', 'w')))(op.conv_params)
        str_d, str_h, str_w = itemgetter(
            *('str_' + s for s in ('d', 'h', 'w')))(op.conv_params)
        pad = [pad_h, pad_w]
        stride = [str_h, str_w]

        op_id = len(self.mkldnn.kernels)
        self.mkldnn.kernels[op.name] = self.mkldnn.create_empty_kernel(op_id)
        self.mkldnn.conv_fprop_kernel(
            self.mkldnn.mkldnn_engine,
            len(input_shape),
            len(filter_shape),
            len(bias_shape) if bias_shape else 0,
            len(output_shape),
            get_ctypes_arg(input_shape),
            get_ctypes_arg(filter_shape),
            get_ctypes_arg(bias_shape),
            get_ctypes_arg(output_shape),
            get_ctypes_arg(stride),
            get_ctypes_arg(pad),
            input_layout,
            filter_layout,
            data_type,
            self.mkldnn.kernels[
                op.name])

        self.set_mkl_layout(op, out_axes)
        dbg_print_kernel(self.mkldnn, op, op_id)

    @visit.on_type(bprop_conv)
    def visit(self, op, input, filter):
        # Only 2D convolution supported in MKLDNN for now
        if (input.axes.find_by_name('__NG_DEPTH').size != 1):
            return
        # Only single precision float supported for now
        if (op.dtype.type != np.float32):
            return

        data_type = self.mkldnn.datatype[op.dtype.type]
        # Assumes (C, D, H, W, N) for convolution axes and (I, D, H, W, O) for filter axes
        (input_shape, input_layout) = self.get_arg_shape_and_layout(op, input, [4, 0, 2, 3])
        (filter_shape, filter_layout) = self.get_arg_shape_and_layout(op, filter, [4, 0, 2, 3])
        output_shape = get_size_mkl_order(op.axes, [4, 0, 2, 3])
        out_axes = get_axes_mkl_order(op.axes, [4, 0, 2, 3])
        pad_d, pad_h, pad_w = itemgetter(
            *('pad_' + s for s in ('d', 'h', 'w')))(op.conv_params)
        str_d, str_h, str_w = itemgetter(
            *('str_' + s for s in ('d', 'h', 'w')))(op.conv_params)
        pad = [pad_h, pad_w]
        stride = [str_h, str_w]

        op_id = len(self.mkldnn.kernels)
        self.mkldnn.kernels[op.name] = self.mkldnn.create_empty_kernel(op_id)
        self.mkldnn.conv_bprop_kernel(
            self.mkldnn.mkldnn_engine,
            len(input_shape),
            len(filter_shape),
            len(output_shape),
            get_ctypes_arg(input_shape),
            get_ctypes_arg(filter_shape),
            get_ctypes_arg(output_shape),
            get_ctypes_arg(stride),
            get_ctypes_arg(pad),
            input_layout,
            filter_layout,
            data_type,
            self.mkldnn.kernels[
                op.name])

        self.set_mkl_layout(op, out_axes)
        dbg_print_kernel(self.mkldnn, op, op_id)

    @visit.on_type(update_conv)
    def visit(self, op, delta, inputs):
        # Only 2D convolution supported in MKLDNN for now
        if (delta.axes.find_by_name('__NG_DEPTH').size != 1):
            return
        # Only single precision float supported for now
        if (op.dtype.type != np.float32):
            return

        data_type = self.mkldnn.datatype[op.dtype.type]
        # Assumes (C, D, H, W, N) for convolution axes and (I, D, H, W, O) for filter axes
        (delta_shape, delta_layout) = self.get_arg_shape_and_layout(op, delta, [4, 0, 2, 3])
        (inputs_shape, inputs_layout) = self.get_arg_shape_and_layout(op, inputs, [4, 0, 2, 3])
        # Output
        (filter_shape, filter_layout) = self.get_op_shape_and_layout(op, [4, 0, 2, 3], 0)
        pad_d, pad_h, pad_w = itemgetter(
            *('pad_' + s for s in ('d', 'h', 'w')))(op.conv_params)
        str_d, str_h, str_w = itemgetter(
            *('str_' + s for s in ('d', 'h', 'w')))(op.conv_params)
        pad = [pad_h, pad_w]
        stride = [str_h, str_w]

        op_id = len(self.mkldnn.kernels)
        self.mkldnn.kernels[op.name] = self.mkldnn.create_empty_kernel(op_id)
        self.mkldnn.update_conv_kernel(
            self.mkldnn.mkldnn_engine,
            len(delta_shape),
            len(filter_shape),
            len(inputs_shape),
            get_ctypes_arg(delta_shape),
            get_ctypes_arg(filter_shape),
            get_ctypes_arg(inputs_shape),
            get_ctypes_arg(stride),
            get_ctypes_arg(pad),
            delta_layout,
            filter_layout,
            inputs_layout,
            data_type,
            self.mkldnn.kernels[
                op.name])
        # Output is in ngraph layout. We dont need set_mkl_layout
        dbg_print_kernel(self.mkldnn, op, op_id)

    @visit.on_type(ReluOp)
    def visit(self, op, input):
        if (op.dtype.type != np.float32):
            return
        if (len(op.axes) != 5 and len(op.axes) != 2):
            return

        data_type = self.mkldnn.datatype[op.dtype.type]
        if len(op.axes) == 5:
            (input_shape, input_layout) = self.get_arg_shape_and_layout(op, input, [4, 0, 2, 3])
            out_axes = get_axes_mkl_order(op.axes, [4, 0, 2, 3])
        elif len(op.axes) == 2:
            (input_shape, input_layout) = self.get_arg_shape_and_layout(op, input, [1, 0])
            out_axes = get_axes_mkl_order(op.axes, [1, 0])

        input_size = np.prod(input.axes.lengths)
        op_id = len(self.mkldnn.kernels)
        self.mkldnn.kernels[op.name] = self.mkldnn.create_empty_kernel(op_id)
        self.mkldnn.relu_fprop_kernel(
            self.mkldnn.mkldnn_engine,
            input_size, op.slope,
            input_layout,
            data_type,
            self.mkldnn.kernels[op.name])

        self.set_mkl_layout(op, out_axes)
        dbg_print_kernel(self.mkldnn, op, op_id)

    @visit.on_type(BpropReluOp)
    def visit(self, op, delta, fprop_src):
        if (op.dtype.type != np.float32):
            return
        if (len(op.axes) != 5 and len(op.axes) != 2):
            return

        data_type = self.mkldnn.datatype[op.dtype.type]
        if len(op.axes) == 5:
            (delta_shape, delta_layout) = self.get_arg_shape_and_layout(op, delta, [4, 0, 2, 3])
            (fprop_src_shape, fprop_src_layout) = self.get_arg_shape_and_layout(op, fprop_src, [4, 0, 2, 3])
            out_axes = get_axes_mkl_order(op.axes, [4, 0, 2, 3])
        elif len(op.axes) == 2:
            (delta_shape, delta_layout) = self.get_arg_shape_and_layout(op, delta, [1, 0])
            (fprop_src_shape, fprop_src_layout) = self.get_arg_shape_and_layout(op, fprop_src, [1, 0])
            out_axes = get_axes_mkl_order(op.axes, [1, 0])

        input_size = np.prod(delta.axes.lengths)
        op_id = len(self.mkldnn.kernels)
        self.mkldnn.kernels[op.name] = self.mkldnn.create_empty_kernel(op_id)
        self.mkldnn.relu_bprop_kernel(
            self.mkldnn.mkldnn_engine,
            input_size, op.fprop.forwarded.slope,
            fprop_src_layout, delta_layout,
            data_type,
            self.mkldnn.kernels[op.name])

        self.set_mkl_layout(op, out_axes)
        dbg_print_kernel(self.mkldnn, op, op_id)

    @visit.on_type(PoolingOp)
    def visit(self, op, input):
        # Only 2D pooling supported in MKLDNN for now
        if (input.axes.find_by_name('__NG_DEPTH').size != 1):
            return
        if (op.pool_params['J'] != 1 or op.pool_params['T'] != 1):
            return
        # Only single precision float supported for now
        if op.dtype != np.float32:
            return
        # Sanity check tensor shapes
        if (len(op.axes.lengths) != 5):
            return

        data_type = self.mkldnn.datatype[op.dtype.type]
        # Assumes (C, D, H, W, N) for pooling axes
        (input_shape, input_layout) = self.get_arg_shape_and_layout(op, input, [4, 0, 2, 3])
        output_shape = get_size_mkl_order(op.axes, [4, 0, 2, 3])
        out_axes = get_axes_mkl_order(op.axes, [4, 0, 2, 3])
        kernel = [op.pool_params['R'], op.pool_params['S']]
        pad_d, pad_h, pad_w = itemgetter(*('pad_' + s for s in ('d', 'h', 'w')))(op.pool_params)
        str_d, str_h, str_w = itemgetter(*('str_' + s for s in ('d', 'h', 'w')))(op.pool_params)
        pad = [pad_h, pad_w]
        stride = [str_h, str_w]
        op_type = op.pool_params
        pool_type = 0
        if op_type['op'] == 'avg':
            pool_type = 1

        op_id = len(self.mkldnn.kernels)
        self.mkldnn.kernels[op.name] = self.mkldnn.create_empty_kernel(op_id)
        self.mkldnn.pool_fprop_kernel(
            self.mkldnn.mkldnn_engine,
            len(input_shape), len(output_shape),
            get_ctypes_arg(input_shape), get_ctypes_arg(kernel), get_ctypes_arg(output_shape),
            get_ctypes_arg(stride), get_ctypes_arg(pad), pool_type,
            input_layout, data_type, self.mkldnn.kernels[op.name])

        self.set_mkl_layout(op, out_axes)
        dbg_print_kernel(self.mkldnn, op, op_id)

    @visit.on_type(BpropPoolOp)
    def visit(self, op, input):
        # Only 2D pooling supported in MKLDNN for now
        if (input.axes.find_by_name('__NG_DEPTH').size != 1):
            return
        if (op.pool_params['J'] != 1 or op.pool_params['T'] != 1):
            return
        # Only single precision float supported for now
        if op.dtype != np.float32:
            return
        # Sanity check tensor shapes
        if (len(op.axes.lengths) != 5):
            return

        data_type = self.mkldnn.datatype[op.dtype.type]
        # Assumes (C, D, H, W, N) for pooling axes
        (input_shape, input_layout) = self.get_arg_shape_and_layout(op, input, [4, 0, 2, 3])
        output_shape = get_size_mkl_order(op.axes, [4, 0, 2, 3])
        out_axes = get_axes_mkl_order(op.axes, [4, 0, 2, 3])
        kernel = [op.pool_params['R'], op.pool_params['S']]
        pad_d, pad_h, pad_w = itemgetter(*('pad_' + s for s in ('d', 'h', 'w')))(op.pool_params)
        str_d, str_h, str_w = itemgetter(*('str_' + s for s in ('d', 'h', 'w')))(op.pool_params)
        pad = [pad_h, pad_w]
        stride = [str_h, str_w]
        op_type = op.pool_params
        pool_type = 0
        if op_type['op'] == 'avg':
            pool_type = 1

        op_id = len(self.mkldnn.kernels)
        self.mkldnn.kernels[op.name] = self.mkldnn.create_empty_kernel(op_id)
        self.mkldnn.pool_bprop_kernel(
            self.mkldnn.mkldnn_engine,
            len(input_shape), len(output_shape),
            get_ctypes_arg(input_shape), get_ctypes_arg(kernel), get_ctypes_arg(output_shape),
            get_ctypes_arg(stride), get_ctypes_arg(pad), pool_type,
            input_layout, data_type,
            self.mkldnn.kernels[op.fprop.forwarded.name],
            self.mkldnn.kernels[op.name])

        self.set_mkl_layout(op, out_axes)
        dbg_print_kernel(self.mkldnn, op, op_id)

    @visit.on_type(DotLowDimension)
    def visit(self, op, x, y, bias=None):

        # Sanity check tensor shapes
        if (len(x.axes.lengths) != 2) or (len(y.axes.lengths) != 2):
            return
        # Only single precision float supported for now
        if op.dtype != np.float32:
            return

        (x_shape, x_layout) = self.get_arg_shape_and_layout(op, x, [0, 1])
        (y_shape, y_layout) = self.get_arg_shape_and_layout(op, y, [1, 0])

        o_shape = get_size_mkl_order(op.axes, [1, 0])
        bias_shape = [o_shape[1]] if bias else None

        bias_layout = None
        data_type = self.mkldnn.datatype[op.dtype.type]

        op_id = len(self.mkldnn.kernels)
        self.mkldnn.kernels[op.name] = self.mkldnn.create_empty_kernel(op_id)
        self.mkldnn.innerproduct_fprop_kernel(
            self.mkldnn.mkldnn_engine,
            len(x_shape), len(y_shape), 1, len(o_shape),
            get_ctypes_arg(x_shape), get_ctypes_arg(y_shape),
            get_ctypes_arg(bias_shape), get_ctypes_arg(o_shape),
            x_layout, y_layout, bias_layout,
            data_type, self.mkldnn.kernels[op.name])

        out_axes = get_axes_mkl_order(op.axes, [1, 0])
        self.set_mkl_layout(op, out_axes)
        dbg_print_kernel(self.mkldnn, op, op_id)

    @visit.on_type(Add)
    def visit(self, op, x, y):
        # Disable for now since we are seeing perf slowdowns
        return

        # Sanity check for tensor shapes
        if (op.dtype.type != np.float32):
            return
        if len(x.shape) != 5 or len(y.shape) != 5:
            return

        data_type = self.mkldnn.datatype[op.dtype.type]
        (x_shape, x_layout) = self.get_arg_shape_and_layout(op, x, list(range(len(x.axes))))
        (y_shape, y_layout) = self.get_arg_shape_and_layout(op, y, list(range(len(y.axes))))
        out_shape = op.axes.lengths

        op_id = len(self.mkldnn.kernels)
        self.mkldnn.kernels[op.name] = self.mkldnn.create_empty_kernel(op_id)
        self.mkldnn.add_kernel(
            self.mkldnn.mkldnn_engine,
            len(x_shape), len(y_shape), len(out_shape),
            get_ctypes_arg(x_shape), get_ctypes_arg(y_shape),
            get_ctypes_arg(out_shape),
            x_layout, y_layout,
            2,
            data_type, self.mkldnn.kernels[op.name])
        # Output in ngraph layout. Dont need set_mkl_layout
        dbg_print_kernel(self.mkldnn, op, op_id)

    @visit.on_type(ContiguousOp)
    def visit(self, op, arg):
        if arg.name in self.mkldnn.op_layouts:
            self.mkldnn.op_layouts[op.name] = self.mkldnn.op_layouts[arg.name]
            self.get_exop(op).output_decls[0].tensor_view_decl.mkl_layout = self.mkldnn.op_layouts[arg.name]
        elif (not arg.tensor_description().c_contiguous and
                all(stride != 0 for stride in arg.tensor_description().strides)):
            # TODO(jbobba): Disabled until MKLDNN coversion bug is fixed
            return
            ndims = len(op.axes)
            order = list(range(ndims))
            (in_shape, in_layout) = self.get_arg_shape_and_layout(op, arg, order)
            (out_shape, out_layout) = self.get_op_shape_and_layout(op, order, 0)

            op_id = len(self.mkldnn.kernels)
            self.mkldnn.kernels[op.name] = self.mkldnn.create_empty_kernel(op_id)
            self.mkldnn.reorder_kernel(
                self.mkldnn.mkldnn_engine,
                ndims, get_ctypes_arg(in_shape),
                self.mkldnn.datatype[op.dtype.type],
                in_layout, out_layout,
                self.mkldnn.kernels[op.name]
            )
            dbg_print_kernel(self.mkldnn, op, op_id)

    @visit.on_type(MapRolesOp)
    def visit(self, op, arg):
        if arg.name in self.mkldnn.op_layouts:
            (mkl_layout, mkl_axes) = self.mkldnn.op_layouts[arg.name]
            order = get_order_from_axes(arg.axes, mkl_axes)
            new_axes = get_axes_mkl_order(op.axes, order)
            self.mkldnn.op_layouts[op.name] = (mkl_layout, new_axes)
            self.get_exop(op).output_decls[0].tensor_view_decl.mkl_layout = (mkl_layout, new_axes)

    @visit.on_type(ReorderAxes)
    def visit(self, op, arg):
        if arg.name in self.mkldnn.op_layouts:
            self.mkldnn.op_layouts[op.name] = self.mkldnn.op_layouts[arg.name]
            self.get_exop(op).output_decls[0].tensor_view_decl.mkl_layout = self.mkldnn.op_layouts[arg.name]

    @visit.on_type(Unflatten)
    def visit(self, op, arg):
        if arg.name in self.mkldnn.op_layouts:
            if (len(arg.axes) == len(op.axes)):
                (mkl_layout, mkl_axes) = self.mkldnn.op_layouts[arg.name]
                order = get_order_from_axes(arg.axes, mkl_axes)
                new_axes = get_axes_mkl_order(op.axes, order)
                self.mkldnn.op_layouts[op.name] = (mkl_layout, new_axes)
                self.get_exop(op).output_decls[0].tensor_view_decl.mkl_layout = (mkl_layout, new_axes)

    @visit.on_type(Flatten)
    def visit(self, op, arg):
        if arg.name in self.mkldnn.op_layouts:
            if (len(arg.axes) == len(op.axes)):
                (mkl_layout, mkl_axes) = self.mkldnn.op_layouts[arg.name]
                order = get_order_from_axes(arg.axes, mkl_axes)
                new_axes = get_axes_mkl_order(op.axes, order)
                self.mkldnn.op_layouts[op.name] = (mkl_layout, new_axes)
                self.get_exop(op).output_decls[0].tensor_view_decl.mkl_layout = (mkl_layout, new_axes)

class MklAddLayoutConversions(PeepholeGraphPass):
    """
    Adds layout conversion nodes when an MKLDNN tensor is utilized by a
    non-MKL op
    """

    def __init__(self, mkldnn, **kwargs):
        super(MklAddLayoutConversions, self).__init__(**kwargs)
        self.mkldnn = mkldnn
        self.reorder_ops = dict()   # Maps op.name to reorder op

    def init_mkldnn_reorder(self, op):
        (mkl_layout, mkl_axes) = op.in_layout
        check_flatten = False
        mkl_flattend_axis = False
        # check if any one of axis in mkl_axes is Flattend
        for axis in mkl_axes:
            if isinstance(axis, FlattenedAxis):
                mkl_flattend_axis = True

        for axis_indx, each_axis in enumerate(op.axes):
            if isinstance(each_axis, FlattenedAxis) and not(mkl_axes[axis_indx].is_flattened) \
                    and not(mkl_flattend_axis):
                check_flatten = True

        if check_flatten:
            mkl_axes_order = get_order_from_axes(unflatten(op).axes, mkl_axes)
        else:
            mkl_axes_order = get_order_from_axes(op.axes, mkl_axes)
        (out_layout, _) = get_mkl_layout(self.mkldnn, op, mkl_axes_order, True)
        ndims = len(mkl_axes)
        if check_flatten:
            dims = get_size_mkl_order(unflatten(op).axes, mkl_axes_order)
        else:
            dims = get_size_mkl_order(op.axes, mkl_axes_order)
        op_id = len(self.mkldnn.kernels)
        self.mkldnn.kernels[op.name] = self.mkldnn.create_empty_kernel(op_id)
        self.mkldnn.reorder_kernel(
            self.mkldnn.mkldnn_engine,
            ndims, get_ctypes_arg(dims),
            self.mkldnn.datatype[op.dtype.type],
            mkl_layout, out_layout,
            self.mkldnn.kernels[op.name]
        )
        dbg_print_kernel(self.mkldnn, op, op_id)

    def get_reorder_op(self, op):
        if op.name in self.reorder_ops:
            return self.reorder_ops[op.name]
        else:
            mkl_layout = self.get_exop(op).output_decls[0].tensor_view_decl.mkl_layout
            assert mkl_layout == self.mkldnn.op_layouts[op.name]
            reorder_op = MklReorderOp(
                op, in_layout=mkl_layout, out_layout=None)
            self.reorder_ops[op.name] = reorder_op
            self.init_mkldnn_reorder(reorder_op)
            return reorder_op

    def get_exop(self, op):
        return self.op_accessor.computation_decl.get_exop(op)

    def get_arg_mkl_layout(self, op, arg):
        arg_idx = get_arg_output_idx(self.get_exop(op), self.get_exop(arg))
        return self.get_exop(arg).output_decls[arg_idx].tensor_view_decl.mkl_layout

    def is_mkl_pass_through(self, op):
        if isinstance(op, (Flatten, Unflatten, ReorderAxes, ContiguousOp)) \
            and self.get_exop(op).output_decls[0].tensor_view_decl.mkl_layout is not None:
            return True
        else:
            return False

    @generic_method(dispatch_base_type=Op)
    def visit(self, op, *args):
        # if op.name in self.mkldnn.kernels or op.name in self.mkldnn.op_layouts:
        if op.name in self.mkldnn.kernels or self.is_mkl_pass_through(op):
            # MKL Op or an MKL layout pass-through op
            return
        replace = False
        new_args = []
        for arg in args:
            mkl_layout = self.get_arg_mkl_layout(op, arg)
            if mkl_layout is not None:
                assert arg.name in self.mkldnn.op_layouts
                reorder_op = self.get_reorder_op(arg)
                new_args.append(reorder_op)
                replace = True
            else:
                new_args.append(arg)
        if replace:
            new_op = op.copy_with_new_args(new_args)
            self.replace_op(op, new_op)

    @visit.on_type(ContiguousOp)
    def visit(self, op, arg):
        mkl_layout = self.get_arg_mkl_layout(op, arg)
        if mkl_layout is not None:
            assert op.name in self.mkldnn.op_layouts
            # Expect downstream ops to handle MKL layout or insert explicit conversions
            self.replace_op(op, arg)
        elif isinstance(arg, MklReorderOp):
            # TODO(jbobba) - Can we eliminate ContiguousOp here?
            self.replace_op(op, arg)

    @visit.on_type(MapRolesOp)
    def visit(self, op, arg):
        pass

    @visit.on_type(MklReorderOp)
    def visit(self, op, arg):
        pass

    @visit.on_type(ComputationOp)
    def visit(self, op):
        # this version only runs with the op-graph transformer
        if isinstance(op.returns, Op) and op.returns.forwarded.name in self.mkldnn.op_layouts:
            reorder_op = self.get_reorder_op(op.returns.forwarded)
            op.returns = reorder_op
            op.add_control_dep(reorder_op)
        elif isinstance(op.returns, (collections.Sequence, OrderedSet)):
            returns = op.returns
            op.returns = []
            for orig_op in returns:
                if orig_op.forwarded.name in self.mkldnn.op_layouts:
                    reorder_op = self.get_reorder_op(orig_op.forwarded)
                    op.returns.append(reorder_op)
                    op.add_control_dep(reorder_op)
                else:
                    op.returns.append(orig_op)
        elif isinstance(op.returns, collections.Set):
            # TODO(jbobba): Verify this case
            returns = op.returns
            op.returns = OrderedSet()
            for orig_op in returns:
                if orig_op.forwarded.name in self.mkldnn.op_layouts:
                    reorder_op = self.get_reorder_op(orig_op.forwarded)
                    op.returns.add(reorder_op)
                    op.add_control_dep(reorder_op)
                else:
                    op.returns.add(orig_op)
        else:
            pass

    @visit.on_type(ReturnOp)
    def visit(self, op, *returns):
        # This version only runs with the exec-graph transformer
        return_exop = self.get_exop(op)
        for i, input_decl in enumerate(return_exop.input_decls):
            mkl_layout = input_decl.source_output_decl.tensor_view_decl.mkl_layout
            if mkl_layout is not None:
                input_op = input_decl.source_output_decl.exop.op
                input_exop = input_decl.source_output_decl.exop
                reorder_op = self.get_reorder_op(input_op)
                self.op_accessor.computation_decl.exop_block.add_ops([reorder_op], input_exop)
                reorder_exop = self.get_exop(reorder_op)
                return_exop.input_decls[i].source_output_decl = reorder_exop.output_decls[0]
                reorder_exop.output_decls[0].user_input_decls.add(return_exop.input_decls[i])<|MERGE_RESOLUTION|>--- conflicted
+++ resolved
@@ -174,31 +174,6 @@
     # assert False
     return 0
 
-<<<<<<< HEAD
-=======
-def get_mkl_op_shape_and_layout(mkldnn, op, mkl_order, use_formats=True):
-    op_axes_mkl = [op.axes[idx] for idx in mkl_order]
-    mkl_shape = [a.length for a in op_axes_mkl]
-    if op.name in mkldnn.op_layouts:
-        in_layout, in_axes = mkldnn.op_layouts[op.name]
-        # Check if we need to rotate axes in the MKL layout object
-        if op_axes_mkl != in_axes:
-            assert Axes(
-                get_flattened_axes(in_axes)).is_equal_set(
-                Axes(
-                    get_flattened_axes(op_axes_mkl)))
-            mkl_layout = get_rotated_layout(
-                mkldnn,
-                in_layout,
-                get_flattened_axes(in_axes),
-                get_flattened_axes(op_axes_mkl))
-        else:
-            mkl_layout = in_layout
-    else:
-        mkl_layout = get_native_layout(mkldnn, op.tensor_description(), mkl_order, use_formats)[0]
->>>>>>> 2393b056
-
-
 
 class MklCreateOpDescriptors(PeepholeGraphPass):
     """
