--- conflicted
+++ resolved
@@ -19,14 +19,9 @@
 from ngraph.transformers.passes.passes import PeepholeGraphPass, GraphPass
 from ngraph.util.generics import generic_method
 from ngraph.op_graph.op_graph import Op, ContiguousOp, TensorValueOp, OneHotOp, ReductionOp, \
-<<<<<<< HEAD
     SetItemOp, SequentialOp, ReorderAxes, Flatten, TensorSliceOp, TensorSizeOp
 from ngraph.op_graph.convolution import ConvolutionOp, update_conv, bprop_conv
-=======
-    SetItemOp, SequentialOp
-from ngraph.op_graph.convolution import ConvolutionOp, update_conv, bprop_conv, \
-    DeconvolutionOp, DeconvDerivOp
->>>>>>> ce56f6f4
+    SetItemOp, SequentialOp, DeconvolutionOp, DeconvDerivOp
 from ngraph.op_graph.lookuptable import LookupTableOp, update_lut, bprop_lut
 from ngraph.op_graph.pooling import PoolingOp, BpropPoolOp
 from ngraph.transformers.cpu.relu import ReluOp, BpropReluOp
@@ -192,7 +187,7 @@
                 self.transformer.get_layout_cost_function(op.tensor)
             self.binary_constraints[op.tensor] = []
 
-
+this
 class AssignLayouts(GraphPass):
     """
     Computes an upper bound for layout cost by using default layouts for every op, then
