# ----------------------------------------------------------------------------
# Copyright 2016 Nervana Systems Inc.
# Licensed under the Apache License, Version 2.0 (the "License");
# you may not use this file except in compliance with the License.
# You may obtain a copy of the License at
#
#      http://www.apache.org/licenses/LICENSE-2.0
#
# Unless required by applicable law or agreed to in writing, software
# distributed under the License is distributed on an "AS IS" BASIS,
# WITHOUT WARRANTIES OR CONDITIONS OF ANY KIND, either express or implied.
# See the License for the specific language governing permissions and
# limitations under the License.
# ----------------------------------------------------------------------------

from ngraph.transformers.passes.passes import PeepholeGraphPass
from ngraph.util.generics import generic_method
from ngraph.op_graph.op_graph import Op, Fill, AssignOp


class CPUAssignOp(AssignOp):
    """
    Executes tensor[...] = val on the CPU. For use when GPU cannot execute the assignment.
    """
    def __init__(self, tensor, val, **kwargs):
        super(CPUAssignOp, self).__init__(tensor, val, **kwargs)


class GPUSubstitution(PeepholeGraphPass):
    """TODO."""
    @generic_method(dispatch_base_type=Op)
    def visit(self, op, *args):
        """
        Base case.
        """
        pass

<<<<<<< HEAD
    @visit.on_type(SetItemOp)
    def visit(self, op, tensor, value):
        # PyCuda cannot copy in opposite directions
        slices = op.item
        new_slices = []
        copy_slices = []
        flip = False
        for s in slices:
            if isinstance(s, slice) and s.step is not None and s.step < 0:
                new_slices.append(slice(s.start, s.stop, -s.step))
                copy_slices.append(slice(None, None, -1))
                flip = True
            elif isinstance(s, slice):
                copy_slices.append(slice(None))
                new_slices.append(s)
            else:
                new_slices.append(s)
        if flip:
            self.replace_op(op, SetItemOp(tensor, new_slices,
                                          tensor_slice(value, copy_slices)))

=======
>>>>>>> 7904603f
    @visit.on_type(Fill)
    def visit(self, op, tensor):
        # Fill op must operate on contiguous tensor
        if not tensor.tensor_description().c_contiguous:
            self.replace_op(op, AssignOp(tensor, op.scalar))<|MERGE_RESOLUTION|>--- conflicted
+++ resolved
@@ -35,30 +35,6 @@
         """
         pass
 
-<<<<<<< HEAD
-    @visit.on_type(SetItemOp)
-    def visit(self, op, tensor, value):
-        # PyCuda cannot copy in opposite directions
-        slices = op.item
-        new_slices = []
-        copy_slices = []
-        flip = False
-        for s in slices:
-            if isinstance(s, slice) and s.step is not None and s.step < 0:
-                new_slices.append(slice(s.start, s.stop, -s.step))
-                copy_slices.append(slice(None, None, -1))
-                flip = True
-            elif isinstance(s, slice):
-                copy_slices.append(slice(None))
-                new_slices.append(s)
-            else:
-                new_slices.append(s)
-        if flip:
-            self.replace_op(op, SetItemOp(tensor, new_slices,
-                                          tensor_slice(value, copy_slices)))
-
-=======
->>>>>>> 7904603f
     @visit.on_type(Fill)
     def visit(self, op, tensor):
         # Fill op must operate on contiguous tensor
