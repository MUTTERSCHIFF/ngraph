from ngraph.transformers.gpu.gpulayout import DimshuffleOp
from ngraph.transformers.passes.passes import GraphPass, PeepholeGraphPass
from ngraph.util.generics import generic_method
from ngraph.op_graph.op_graph import Op, tdcache, ReshapeOp
from ngraph.flex import gpuflex16


class FlexDtypePass(PeepholeGraphPass):
    @generic_method(dispatch_base_type=Op)
    def visit(self, op):
        # TODO currently hard coded gpuflex16
        op.dtype = gpuflex16


class FlexDECPass(PeepholeGraphPass):

    def __init__(self):
        self.propagate_flex_entry = False

    @generic_method(dispatch_base_type=Op)
    def visit(self, op):
        # copy flex entry if reshape followed by dimshuffle op
        if self.propagate_flex_entry:
<<<<<<< HEAD
            if isinstance(op, ContiguousOp):
                self.transformer.get_op_tensor(op).flex_entry = self.flex_entry
=======
            if isinstance(op, DimshuffleOp):
                op.tensor_description().buffer.flex_entry = self.flex_entry
>>>>>>> 7db10b55
            self.propagate_flex_entry = False
        if isinstance(op, ReshapeOp):
            self.propagate_flex_entry = True
            self.flex_entry = self.transformer.get_op_tensor(op).flex_entry


class ClearTensorDescriptions(GraphPass):
    def do_pass(self, ops, transformer):
        transformer.initialize_allocations()
        tdcache.tensor_description_cache.clear()
        return ops, transformer<|MERGE_RESOLUTION|>--- conflicted
+++ resolved
@@ -21,13 +21,8 @@
     def visit(self, op):
         # copy flex entry if reshape followed by dimshuffle op
         if self.propagate_flex_entry:
-<<<<<<< HEAD
-            if isinstance(op, ContiguousOp):
+            if isinstance(op, DimshuffleOp):
                 self.transformer.get_op_tensor(op).flex_entry = self.flex_entry
-=======
-            if isinstance(op, DimshuffleOp):
-                op.tensor_description().buffer.flex_entry = self.flex_entry
->>>>>>> 7db10b55
             self.propagate_flex_entry = False
         if isinstance(op, ReshapeOp):
             self.propagate_flex_entry = True
