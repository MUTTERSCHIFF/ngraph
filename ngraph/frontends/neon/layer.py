--- conflicted
+++ resolved
@@ -933,13 +933,6 @@
                               padding="causal", activation=Rectlin(), bias_init=ConstantInit(0))
            output = conv(input)
     """
-<<<<<<< HEAD
-    def __init__(self, fshape, filter_init, strides=1, padding=0, dilation=1,
-                 bias_init=None, activation=None, batch_norm=False, **kwargs):
-        super(Convolution, self).__init__(**kwargs)
-        self.make_conv_layer(fshape, filter_init, strides, padding, dilation, **kwargs)
-        self.bias = Bias(init=bias_init)
-=======
     def __init__(self, filter_shape, filter_init, strides=1, padding=0, dilation=1, bias_init=None,
                  activation=None, batch_norm=False, **kwargs):
         super(Convolution, self).__init__(**kwargs)
@@ -948,7 +941,6 @@
 
         self._make_conv_layer(filter_shape, filter_init, strides, padding, dilation, **kwargs)
         self.bias = Bias(init=bias_init) if bias_init is not None else None
->>>>>>> 9b057778
         self.batch_norm = BatchNorm() if batch_norm else None
         self.activation = Activation(transform=activation)
 
@@ -1132,12 +1124,8 @@
         self.gvar = None
 
     @SubGraph.scope_op_creation
-<<<<<<< HEAD
-    def __call__(self, in_obj):
-=======
     def __call__(self, in_obj, **kwargs):
-
->>>>>>> 9b057778
+    
         in_axes = in_obj.axes
         if in_axes.channel_axis() is None:
             red_axes = ng.make_axes(in_axes.recurrent_axis()) + in_axes.batch_axes()
