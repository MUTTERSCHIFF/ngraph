--- conflicted
+++ resolved
@@ -603,18 +603,6 @@
 
     @SubGraph.scope_op_creation
     def __call__(self, in_obj):
-<<<<<<< HEAD
-        if self.init:
-            if not self.initialized:
-                w_axes = in_obj.axes.feature_axes()
-                if self.shared and in_obj.axes.channel_axis() is not None:
-                    w_axes = ng.make_axes(in_obj.axes.channel_axis())
-                self.W = ng.variable(axes=w_axes, initial_value=self.init, scope=self.scope,
-                                     metadata={"label": LABELS["bias"]}).named("bias")
-            return in_obj + self.W
-        else:
-            return in_obj
-=======
         if not self.initialized:
             w_axes = in_obj.axes.sample_axes()
             if self.shared and in_obj.axes.channel_axis() is not None:
@@ -622,7 +610,6 @@
             self.W = ng.variable(axes=w_axes, initial_value=self.init,
                                  metadata={"label": LABELS["bias"]}).named("bias")
         return in_obj + self.W
->>>>>>> 3cb1b97c
 
 
 class Affine(Layer):
