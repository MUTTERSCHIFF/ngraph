--- conflicted
+++ resolved
@@ -83,37 +83,11 @@
         return self.functor(in_obj)
 
 
-<<<<<<< HEAD
 class nnAffine(nnLayer):
     def __init__(self, init, nout=None, activation=(lambda x: x), bias=None, **kwargs):
         super(nnAffine, self).__init__(**kwargs)
         if self.axes is None:
             assert(nout is not None), "Must provide either axes or nout to Affine"
-=======
-        Returns:
-            (tuple): shape of output data
-        """
-        super(Pooling, self).configure(in_obj)
-        assert self.nglayer is None
-        shapedict = in_obj.shape_dict()
-        shapedict['N'] = self.be.bsz
-        self.poolparams.update(shapedict)
-        if self.poolparams['R'] is None:
-            self.poolparams['R'] = shapedict['H']
-            self.poolparams['S'] = shapedict['W']
-        self.nglayer = self.be.pool_layer(self.be.default_dtype, **self.poolparams)
-        (K, M, P, Q, N) = self.nglayer.dimO
-        self.out_shape = (K, M, P, Q)
-        out_shape_dict = dict(C=K, D=M, H=P, W=Q, N=N)
-        argmax_axes = [ng.make_axis(out_shape_dict[key], name=key)
-                       for key in ['C', 'D', 'H', 'W', 'N']]
-        argmax = ng.persistent_tensor(argmax_axes, name='pool')
-        return ng.pooling(self.nglayer, in_obj, argmax)
-
-
-class Linear(ParameterLayer):
-    """TODO."""
->>>>>>> 71202469
 
         self.nout = nout
         self.init = init
@@ -126,21 +100,14 @@
         out_axes = ng.make_axes(self.axes or [ng.make_axis(self.nout, name='Hidden')])
         in_axes = in_obj.axes.sample_axes()
         in_axes = in_axes - in_axes.recurrent_axes()
-        w_axes = out_axes - out_axes.recurrent_axes() + in_axes.get_dual()
+        w_axes = out_axes - out_axes.recurrent_axes() + [axis - 1 for axis in in_axes]
         b_axes = in_obj.axes.sample_axes()
         if self.W is None:
             self.W = ng.variable(axes=w_axes, initial_value=self.init(w_axes.lengths))
         if self.b is None:
             self.b = ng.variable(axes=b_axes, initial_value=self.bias(b_axes.lengths))
 
-<<<<<<< HEAD
-        return self.activation(ng.dot(self.W, in_obj, use_dual=True))# + self.b)
-=======
-        self.W = ng.variable(out_axes - out_axes.recurrent_axes() +
-                             [axis - 1 for axis in in_axes],
-                             init=self.init)
-        return ng.dot(self.W, in_obj)
->>>>>>> 71202469
+        return self.activation(ng.dot(self.W, in_obj))  # + self.b)
 
 
 class nnConvBase(nnLayer):
@@ -220,6 +187,7 @@
     def train_outputs(self, in_obj):
         return self.activation(super(nnConvolution, self).train_outputs(in_obj))
 
+
 class nnActivation(nnLayer):
     def __init__(self, transform, **kwargs):
         self.transform = transform
@@ -227,6 +195,7 @@
 
     def train_outputs(self, in_obj):
         return self.transform(in_obj)
+
 
 class nnPoolBase(nnLayer):
     """
@@ -344,8 +313,9 @@
         else:
             hidden_axes = ng.make_axes([ng.make_axis(self.nout, name='Hidden_in')])
 
-        w_in_axes = hidden_axes + (in_axes.sample_axes() - in_axes.recurrent_axes()).get_dual()
-        w_re_axes = hidden_axes + hidden_axes.get_dual()
+        w_in_axes = hidden_axes + [axis - 1 for axis in in_axes.sample_axes() -
+                                   in_axes.recurrent_axes()]
+        w_re_axes = hidden_axes + [axis - 1 for axis in hidden_axes]
 
         self.W_input = ng.variable(axes=w_in_axes,
                                    initial_value=self.init(w_in_axes.lengths), name="W_in")
