# ----------------------------------------------------------------------------
# Copyright 2016 Nervana Systems Inc.
# Licensed under the Apache License, Version 2.0 (the "License");
# you may not use this file except in compliance with the License.
# You may obtain a copy of the License at
#
#      http://www.apache.org/licenses/LICENSE-2.0
#
# Unless required by applicable law or agreed to in writing, software
# distributed under the License is distributed on an "AS IS" BASIS,
# WITHOUT WARRANTIES OR CONDITIONS OF ANY KIND, either express or implied.
# See the License for the specific language governing permissions and
# limitations under the License.
# ----------------------------------------------------------------------------
from __future__ import division, print_function, absolute_import
from builtins import object
import functools
import collections
from contextlib import contextmanager
from cachetools import cached, keys
import ngraph as ng
from ngraph.util.names import NameableValue
from ngraph.frontends.neon.axis import shadow_axes_map, is_shadow_axis, reorder_spatial_axes
from orderedset import OrderedSet


# Labels should be added as metadata on specific ops and variables
# Hopefully these can be used to efficiently display and filter the computational graph
LABELS = {"weight": "weight",
          "bias": "bias"}


def output_dim(X, S, padding, strides, pooling=False, dilation=1):
    """
    Compute along 1 dimension, with these sizes, what will be the output dimension.

    Arguments:
        X (int): input data dimension
        S (int): filter dimension
        padding (int): padding on each side
        strides (int): striding
        pooling (bool): flag for setting pooling layer size
        dilation (int): dilation of filter
    """

    S = dilation * (S - 1) + 1
    size = ((X - S + 2 * padding) // strides) + 1

    if pooling and padding >= S:
        raise ValueError("Padding dim %d incompatible with filter size %d" % (padding, S))

    if size < 0:
        raise ValueError('output_dim {} can not be < 0'.format(size))
    return size


def output_dim_deconv(X, S, padding, strides, dilation=1):
    S = dilation * (S - 1) + 1
    max_size = S + (X + padding - 1) * strides

    if max_size < 0:
        raise ValueError('output_dim {} can not be < 0'.format(max_size))
    return max_size


def wrap_layer(cache_key=keys.hashkey):
    """
    A decorator for the __call__ method of neon layers. Supports caching of the output
    using a specified caching function.

    Arguments:
        cache_key (function): A function to use for determining the cache's hashkey.
                              See cachetools.keys.hashkey
    """
    def create_decorator(f):
        @cached({}, key=cache_key)
        @functools.wraps(f)
        def layer_wrapper(self, in_obj, *inputs, **kwargs):
            with ng.Op.all_ops() as ops:
                output = f(self, in_obj, *inputs, **kwargs)
            # TODO: This should create unique names for different instances of the same class
            # TODO: Ensure that this matches the tensorflow "scope" spec for use in tensorboard
            for op in ops:
                if "neon_layer" not in op.metadata:
                    op.metadata["neon_layer"] = self.name
                else:
                    op.metadata["neon_layer"] = self.name + "/" + op.metadata["neon_layer"]
            self._subgraph.ops.append(ops)

            return output

        return layer_wrapper

    return create_decorator


def _cache_if_initialized(subgraph):
    # TODO: Should subgraph.ops be mutable?
    return keys.hashkey(subgraph, len(subgraph.ops) > 0)


class SubGraph(object):

    def __init__(self, ops=None):
        """
        A connected subset of all ops in the computational graph

        Arguments:
            ops (list): A list of ops
        """
        self.ops = list()
        if ops is not None:
            self.ops.append(ops)

    @property
    @cached({}, key=_cache_if_initialized)
    def variables(self):
        """
        An OrderedSet of all trainable variables created in this layer
        """
        if len(self.ops):
            return OrderedSet(op.tensor for op in self.ops[0] if op.tensor.is_trainable)
        else:
            return None

    @property
    @cached({}, key=_cache_if_initialized)
    def inputs(self):
        """
        An OrderedSet of input ops to this layer
        """
        if len(self.ops):
            inputs = OrderedSet()
            for op in self.ops[0]:
                if op.tensor.is_trainable:
                    continue
                if op.tensor.is_placeholder:
                    inputs.add(op.tensor)
                else:
                    for arg in op.args:
                        if arg not in self.ops[0]:
                            inputs.add(arg)

            return inputs
        else:
            return None

    @property
    @cached({}, key=_cache_if_initialized)
    def side_effects(self):
        """
        An OrderedSet of side-effect ops in this layer
        """
        if len(self.ops):
            side_effects = OrderedSet()
            for op in self.ops[0]:
                for dep in op.control_deps:
                    if dep is not op.tensor:
                        side_effects.add(dep)

            return side_effects
        else:
            return None


class Layer(NameableValue):
    """
    Base class from which all other layers should inherit.

    Attributes:
        initialized - Whether or not the layer's variables have been created
        variables - All trainable variables defined in the layer
        inputs - Ops that are given as input to the layer
        side_effects - Ops not required to produce the output of the layer but which must run
                       anyway

    Methods:
        inference_mode_on - Context manager for inference mode
        inference_mode_key - cachetools hashing function that accounts for the value of
                             inference mode
        variable_scope - Context manager to set the variable scope of subsequently defined ops
    """

    inference_mode = False
    active_scope = None
    metadata = {}

    def __init__(self, name=None):
        super(Layer, self).__init__(name=name, graph_label_type="neon_layer")
        self.scope = Layer.active_scope
        self._subgraph = SubGraph()

    def __call__(self, in_obj, reuse=True):
        raise NotImplementedError()

    @property
    def initialized(self):
        """
        True if the layer's __call__ method has been successfully executed
        """
        return len(self._subgraph.ops) > 0

    @property
    def ops(self):
        return self._subgraph.ops

    @property
    def inputs(self):
        return self._subgraph.inputs

    @property
    def variables(self):
        return self._subgraph.variables

    @property
    def side_effects(self):
        return self._subgraph.side_effects

    @staticmethod
    @contextmanager
    def inference_mode_on():
        """
        Provides a context manager for doing model inference. This puts certain layers
        into "inference mode", if necessary (e.g. batch normalization and dropout).

        Examples:
            train_loss = ng.squared_l2(target - model(input))
            with Layer.inference_mode_on():
                eval_loss = ng.squared_l2(target - model(input))
        """
        Layer.inference_mode = True
        yield Layer.inference_mode
        Layer.inference_mode = False

    @staticmethod
    def inference_mode_key(*args, **kwargs):
        """
        cachetools.cached key function to ensure that caching takes into account the current value
        of Layer.inference_mode.
        """

        return keys.hashkey(inference_mode=Layer.inference_mode, *args, **kwargs)

    @staticmethod
    @contextmanager
    def variable_scope(name):
        """
        TODO: Document
        """
        Layer.active_scope = name
        yield Layer.active_scope
        Layer.active_scope = None


class Preprocess(Layer):
    """
    TODO: Document
    """
    def __init__(self, functor, **kwargs):
        super(Preprocess, self).__init__(**kwargs)
        self.functor = functor

    @wrap_layer(cache_key=Layer.inference_mode_key)
    def __call__(self, in_obj, **kwargs):
        return self.functor(in_obj)


def cast_tuple(x):
    """
    TODO: Document
    """
    # cast x to a tuple
    if isinstance(x, collections.Iterable):
        return tuple(x)
    else:
        return (x,)


def infer_axes(nout=None, axes=None):
    """
    TODO: Document
    Args:
        nout: int or iterable of ints specifying the lengths of the axes to be returned
        axes: Axes object that describe the output axes that should be returned
    """
    # if out_axes are provided, just return those
    if axes is not None:
        if nout is not None:
            raise ValueError(
                'if out_axes are provided, nout must be None.  Found {}'.format(nout)
            )

        if None in axes.lengths:
            raise ValueError((
                'if out_axes are provided, all lengths must be '
                'specified (not None).  Found {}'
            ).format(axes.lengths))

        return axes
    elif nout is not None:
        return ng.make_axes([ng.make_axis(length) for length in cast_tuple(nout)])
    else:
        raise ValueError(
            'nout and axes were both None, one of them must have a value'
        )


class Linear(Layer):
    """
    TODO: Document
    """
    metadata = {'layer_type': 'linear'}

    def __init__(self, init, nout=None, axes=None, **kwargs):
        """
        Args:
            nout (int or iterable of ints, optional): length or lengths of
                feature axes the Linear layer should output.  Must not be
                provided in combination with axes.
            axes (Axes, optional): axes of feature axes the Linear layer
                should output.  Must not be provided in combination with nout.
                Axes should not include recurrent or batch axes.
        """
        super(Linear, self).__init__(**kwargs)

        # axes should not include recurrent or batch axes
        if axes is not None:
            axes = ng.make_axes(axes)

            if axes.batch_axis() is not None:
                raise ValueError((
                    'Axes passed to Linear layer should only be the output feature'
                    'axis.  A batch axis {} was included.'
                ).format(axes.batch_axis()))
            if axes.recurrent_axis() is not None:
                raise ValueError((
                    'Axes passed to Linear layer should only be the output feature'
                    'axis.  A recurrent axis {} was included.'
                ).format(axes.recurrent_axis()))
            if any(is_shadow_axis(axis) for axis in axes):
                raise ValueError((
                    "Shadow Axes are not allowed in the output axes passed to "
                    "Linear.  Found {}."
                ).format([is_shadow_axis(axis) for axis in axes]))

        self.input_axes = None
        self.axes = infer_axes(nout, axes)
        self.axes_map = shadow_axes_map(self.axes)

        self.init = init
        self.W = None

    @wrap_layer()
    def __call__(self, in_obj, reuse=True):

        if not self.initialized:
            self.W = ng.variable(axes=(ng.make_axes(self.axes_map.keys()) +
                                       in_obj.axes.feature_axes()),
                                 initial_value=self.init, scope=self.scope,
                                 metadata={"label": LABELS["weight"]},
                                 ).named('LinW')

        # in the event that the in_obj feature axes and the output feature axes
        # share axis names, self.W will have duplicate axes, which are not
        # allowed.  To get around this, we rename the output feature axes to
        # something unique that we can undo after the dot.  This map_roles is
        # undoing this temporary axes name change.
        return ng.map_roles(ng.dot(self.W, in_obj), self.axes_map)


class LookupTable(Layer):
    """
    Lookup table layer that often is used as word embedding layer

    Args:
        vocab_size (int): the vocabulary size
        embed_dim (int): the size of embedding vector
        init (Initializor): initialization function
        update (bool): if the word vectors get updated through training
        pad_idx (int): by knowing the pad value, the update will make sure always
                       have the vector representing pad value to be 0s.
    """

    def __init__(self, vocab_size, embed_dim, init, update=True, pad_idx=None,
                 **kwargs):
        super(LookupTable, self).__init__(**kwargs)

        self.vocab_size = vocab_size
        self.embed_dim = embed_dim
        self.init = init
        self.update = update
        self.pad_idx = pad_idx
        self.W = None

    def lut_init(self, axes, pad_word_axis, pad_idx):
        """
        Initialization function for the lut.
        After using the initialization to fill the whole array, set the part that represents
        padding to be 0.
        """
        init_w = self.init(axes)
        if pad_word_axis is 0:
            init_w[pad_idx] = 0
        else:
            init_w[:, pad_idx] = 0
        return init_w

    @wrap_layer()
    def __call__(self, in_obj):
        """
        Arguments:
            in_obj (Tensor): object that provides the lookup indices
        """
        in_obj = ng.axes_with_order(in_obj,
                                    ng.make_axes([in_obj.axes.recurrent_axis(),
                                                  in_obj.axes.batch_axis()]))
        in_obj = ng.flatten(in_obj)
        in_axes = in_obj.axes

        # label lut_v_axis as shadow axis for initializers ... once #1158 is
        # in, shadow axis will do more than just determine fan in/out for
        # initializers.
        self.lut_v_axis = ng.make_axis(self.vocab_size).named('V')
        self.axes_map = shadow_axes_map([self.lut_v_axis])
        self.lut_v_axis = list(self.axes_map.values())[0]

        self.lut_f_axis = ng.make_axis(self.embed_dim).named('F')

        self.w_axes = ng.make_axes([self.lut_v_axis, self.lut_f_axis])
        self.lut_o_axes = in_axes | ng.make_axes([self.lut_f_axis])
        self.o_axes = ng.make_axes([self.lut_f_axis]) | in_axes[0].axes

        if not self.initialized:
            self.W = ng.variable(axes=self.w_axes,
                                 initial_value=self.lut_init(
                                     self.w_axes, self.lut_v_axis, self.pad_idx),
                                 scope=self.scope,
                                 metadata={"label": LABELS["weight"]},
                                 ).named('LutW')

        lut_result = ng.lookuptable(self.W, in_obj, self.lut_o_axes, update=self.update,
                                    pad_idx=self.pad_idx)
        return ng.axes_with_order(
            ng.map_roles(ng.unflatten(lut_result), self.axes_map), self.o_axes
        )


class ConvBase(Layer):
    """
    Convolutional layer that requires explicit binding of all spatial roles

    Args:
        fshape (dict): filter shape -- must contain keys 'T', 'R', 'S', 'K'
        init (function): function for later initializing filters
        strides (dict): stride specification -- must contain keys 'str_d', 'str_h', 'str_w'
        padding (dict): pad specification -- must contain keys 'pad_d', 'pad_h', 'pad_w'
        dilation (dict): dilation specification -- must contain keys 'dil_d', 'dil_h', 'dil_w'
    """

    def __init__(self, fshape, init, strides, padding, dilation, **kwargs):
        super(ConvBase, self).__init__(**kwargs)
        self.convparams = dict(T=None, R=None, S=None, K=None,
                               pad_h=None, pad_w=None, pad_d=None,
                               str_h=None, str_w=None, str_d=None,
                               dil_h=None, dil_w=None, dil_d=None)

        for d in [fshape, strides, padding, dilation]:
            self.convparams.update(d)

        missing_keys = [k for k, v in self.convparams.items() if v is None]
        if len(missing_keys) > 0:
            raise ValueError("Missing conv keys: {}".format(missing_keys))

        self.init = init
        self.f_axes = None
        self.o_axes = None
        self.W = None
        self.W_name = 'convwt'

<<<<<<< HEAD
    def interpret_axes(self, in_obj, cpm):
        """
        Infers axes and creates filter weights
        """
        in_obj = reorder_spatial_axes(in_obj)
        in_axes = in_obj.axes

        if not self.initialized:
            self._filter_axes(in_axes, cpm)

            # mark 'K' as a shadow axis for the initializers.
            self.axes_map = shadow_axes_map(self.f_axes.find_by_name('K'))
            self.f_axes = ng.make_axes([
                axis if axis.name != 'K' else list(self.axes_map.keys())[0]
                for axis in self.f_axes
            ])
=======
    def _filter_axes(self, in_object):
        f_axes = ng.make_axes([in_object.axes[0]])
        for nm in 'TRSK':
            f_axes |= ng.make_axis(length=self.convparams[nm], name=nm)

        # mark 'K' as a shadow axis for the initializers.
        axes_map = shadow_axes_map(f_axes.find_by_name('K'))
        return ng.make_axes([
            axis if axis.name != 'K' else list(axes_map.keys())[0]
            for axis in f_axes
        ]), axes_map

    def _output_axes(self, in_object):
        cpm = self.convparams.copy()
        in_axes = in_object.axes

        output_axes = ng.make_axes([
            ng.make_axis(name=a.name) for a in in_axes if not a.is_batch
        ])
        # set lengths
        out_shape = [
            self.W.axes[-1].length,
            output_dim(in_axes[1].length, cpm['T'], cpm['pad_d'], cpm['str_d'], False,
                       cpm['dil_d']),
            output_dim(in_axes[2].length, cpm['R'], cpm['pad_h'], cpm['str_h'], False,
                       cpm['dil_h']),
            output_dim(in_axes[3].length, cpm['S'], cpm['pad_w'], cpm['str_w'], False,
                       cpm['dil_w'])
        ]
        output_axes.set_shape(out_shape)
        output_axes |= in_axes.batch_axis()

        return output_axes

    @wrap_layer()
    def __call__(self, in_obj):
        in_obj = reorder_spatial_axes(in_obj)
>>>>>>> 5a4422c4

        filter_axes, axes_map = self._filter_axes(in_obj)
        if self.W is None:
            self.W = ng.variable(axes=filter_axes,
                                 initial_value=self.init,
                                 scope=self.scope,
<<<<<<< HEAD
                                 metadata={"label": LABELS["weight"]}).named(self.W_name)

            self.o_axes = ng.make_axes([
                ng.make_axis(name=a.name) for a in in_axes if not a.is_batch
            ])
            # set lengths
            self.o_axes.set_shape(self._out_shape(in_axes, cpm))
            self.o_axes |= in_axes.batch_axis()

    def _filter_axes(self, in_axes, cpm):
        self.f_axes = ng.make_axes([in_axes[0]])
        for nm in 'TRSK':
            self.f_axes |= ng.make_axis(length=cpm[nm], name=nm)

    def _out_shape(self, in_axes, cpm):
        out_shape = [
            self.f_axes[-1].length,
            output_dim(in_axes[1].length, cpm['T'], cpm['pad_d'], cpm['str_d'], False,
                       cpm['dil_d']),
            output_dim(in_axes[2].length, cpm['R'], cpm['pad_h'], cpm['str_h'], False,
                       cpm['dil_h']),
            output_dim(in_axes[3].length, cpm['S'], cpm['pad_w'], cpm['str_w'], False,
                       cpm['dil_w'])
        ]
        return out_shape

    @wrap_layer()
    def __call__(self, in_obj):
        cpm = self.convparams.copy()
        self.interpret_axes(in_obj, cpm)
=======
                                 metadata={"label": LABELS["weight"]}).named('convwt')
        else:
            if filter_axes != self.W.axes:
                raise ValueError((
                    "convolution layer has already been initialized with an "
                    "input object which has resulted in filter axes: "
                    "{existing_filter_axes}. This new input object has axes: "
                    "{input_axes}, which implies the need for filter axes: "
                    "{new_filter_axes} which are different than the existing "
                    "filter axes."
                ).format(
                    existing_filter_axes=self.W.axes,
                    input_axes=in_obj.axes,
                    new_filter_axes=filter_axes,
                ))

        return ng.map_roles(
            ng.convolution(self.convparams.copy(), in_obj, self.W, axes=self._output_axes(in_obj)),
            axes_map
        )
>>>>>>> 5a4422c4

        conv_op = ng.convolution(cpm, in_obj, self.W, axes=self.o_axes)
        return ng.map_roles(conv_op, self.axes_map)


class DeconvBase(ConvBase):
    """
    Deconvolutional layer that requires explicit binding of all spatial roles

    Args:
        fshape (dict): filter shape -- must contain keys 'T', 'R', 'S', 'K'
        init (function): function for later initializing filters
        strides (dict): stride specification -- must contain keys 'str_d', 'str_h', 'str_w'
        padding (dict): pad specification -- must contain keys 'pad_d', 'pad_h', 'pad_w'
        dilation (dict): dilation specification -- must contain keys 'dil_d', 'dil_h', 'dil_w'
        deconv_out_shape (tuple, optional): only applicable if deconv is True. If given,
            specifies shape of output (trims output)
    """
    metadata = {'layer_type': 'deconvolution'}

    def __init__(self, fshape, init, strides, padding, dilation, deconv_out_shape=None, **kwargs):
        super(DeconvBase, self).__init__(fshape, init, strides, padding, dilation, **kwargs)

        self.W_name = 'deconvwt'
        self.deconv_out_shape = deconv_out_shape

    def _filter_axes(self, in_axes, cpm):
        # swap lengths of C and K
        self.f_axes = ng.make_axes(ng.make_axis(length=cpm['K'], name='C'))
        for nm in 'TRS':
            self.f_axes |= ng.make_axis(length=cpm[nm], name=nm)
        self.f_axes |= ng.make_axis(length=in_axes[0].length, name='K')

    def _out_shape(self, in_axes, cpm):
        # axes for deconv output shape without any trimming
        out_max_shape = [
            output_dim_deconv(in_axes[1].length, cpm['T'], cpm['pad_d'],
                              cpm['str_d'], cpm['dil_d']),
            output_dim_deconv(in_axes[2].length, cpm['R'], cpm['pad_h'],
                              cpm['str_h'], cpm['dil_h']),
            output_dim_deconv(in_axes[3].length, cpm['S'], cpm['pad_w'],
                              cpm['str_w'], cpm['dil_w'])
        ]
        # output slice indices when output shape is specified
        if self.deconv_out_shape is not None:
            # slices to get center of image
            for nm, l, lmax in zip('TRS', self.deconv_out_shape, out_max_shape):
                if l > lmax:
                    raise ValueError('specified {} output dimension {} is greater than {}'
                                     .format(nm, l, lmax))
                if l < lmax:
                    extra = lmax - l
                    i1 = int(extra) // 2
                    # arbitrarily take off more from end when odd number
                    i2 = int(lmax - (i1 + 1)) if extra % 2 == 1 else int(lmax - i1)
                    setattr(self, nm + '_slice', slice(i1, i2))
                else:
                    setattr(self, nm + '_slice', slice(None))
        out_shape = [self.f_axes[0].length] + out_max_shape
        return out_shape

    @ng.with_op_metadata
    @cached({})
    def __call__(self, in_obj):
        cpm = self.convparams.copy()
        self.interpret_axes(in_obj, cpm)

        conv_op = ng.deconvolution(cpm, in_obj, self.W, axes=self.o_axes)
        if self.deconv_out_shape:
            conv_op = conv_op[:, self.T_slice, self.R_slice, self.S_slice, :]
            self.o_axes = conv_op.axes
        return ng.map_roles(conv_op, self.axes_map)


def make_conv2d(fshape, init, strides, padding, dilation, deconv=False,
                deconv_out_shape=None, **kwargs):
    if isinstance(fshape, tuple) or isinstance(fshape, list):
        if len(fshape) == 2:
            fshape = (1, fshape[0], fshape[0], fshape[1])
        elif len(fshape) == 3:
            fshape = (1, fshape[0], fshape[1], fshape[2])
        fshape = {k: x for k, x in zip('TRSK', fshape)}
    if isinstance(strides, int):
        strides = {'str_h': strides, 'str_w': strides, 'str_d': 1}
    if isinstance(padding, int):
        padding = {'pad_h': padding, 'pad_w': padding, 'pad_d': 0}
    if isinstance(dilation, int):
        dilation = {'dil_h': dilation, 'dil_w': dilation, 'dil_d': 1}

    if deconv:
        return DeconvBase(fshape, init, strides, padding, dilation,
                          deconv_out_shape=deconv_out_shape, **kwargs)
    else:
        return ConvBase(fshape, init, strides, padding, dilation, **kwargs)


class Activation(Layer):
    """
    TODO: Document. Why should we pass through this instead of just defining functions? Caching?
    """
    def __init__(self, transform, **kwargs):
        super(Activation, self).__init__(**kwargs)
        self.transform = transform

    @wrap_layer()
    def __call__(self, in_obj):
        # An activation layer with no transform defaults to identity
        if self.transform:
            return self.transform(in_obj)
        else:
            return in_obj


class PoolBase(Layer):
    """
    Pooling layer that requires explicit binding of all spatial roles

    Args:
        fshape (dict): filter shape -- must contain keys 'J', 'T', 'R', 'S',
        init (function): function for later initializing filters
        strides (dict): stride specification -- must contain keys 'str_c', str_d', 'str_h', 'str_w'
        padding (dict): pad specification -- must contain keys 'pad_c', pad_d', 'pad_h', 'pad_w'
    """
    def __init__(self, fshape, strides, padding, op='max', **kwargs):
        super(PoolBase, self).__init__(**kwargs)
        self.poolparams = dict(J=None, T=None, R=None, S=None,
                               pad_h=None, pad_w=None, pad_d=None, pad_c=None,
                               str_h=None, str_w=None, str_d=None, str_c=None,
                               op=op)

        for d in [fshape, strides, padding]:
            self.poolparams.update(d)

        missing_keys = [k for k, v in self.poolparams.items() if v is None]
        if len(missing_keys) > 0:
            raise ValueError("Missing pooling keys: {}".format(missing_keys))

        self.o_axes = None

    @wrap_layer()
    def __call__(self, in_obj):
        ppm = self.poolparams.copy()
        in_obj = reorder_spatial_axes(in_obj)
        in_axes = in_obj.axes

        if not self.initialized:
            self.o_axes = ng.make_axes([
                ng.make_axis(name=a.name) for a in in_axes if not a.is_batch
            ])
            # set lengths
            out_shape = [
                output_dim(in_axes[0].length, ppm['J'], ppm['pad_d'], ppm['str_d']),
                output_dim(in_axes[1].length, ppm['T'], ppm['pad_d'], ppm['str_d']),
                output_dim(in_axes[2].length, ppm['R'], ppm['pad_h'], ppm['str_h']),
                output_dim(in_axes[3].length, ppm['S'], ppm['pad_w'], ppm['str_w'])
            ]
            self.o_axes.set_shape(out_shape)
            self.o_axes |= in_axes.batch_axis()

        return ng.pooling(ppm, in_obj, axes=self.o_axes)


class Pool2D(PoolBase):
    """
    TODO: Document
    """
    def __init__(self, fshape, strides=1, padding=0, **kwargs):

        if isinstance(fshape, int):
            fshape = (1, 1, fshape, fshape)
        if isinstance(fshape, tuple) or isinstance(fshape, list):
            if len(fshape) == 2:
                fshape = (1, 1, fshape[0], fshape[1])
            if len(fshape) != 4:
                raise ValueError("Incorrect filter specification: {}".format(fshape))
            fshape = {k: x for k, x in zip('JTRS', fshape)}
        if isinstance(strides, int):
            strides = {'str_h': strides, 'str_w': strides, 'str_d': 1, 'str_c': 1}
        if isinstance(padding, int):
            padding = {'pad_h': padding, 'pad_w': padding, 'pad_d': 0, 'pad_c': 0}
        super(Pool2D, self).__init__(fshape, strides, padding, **kwargs)


class Bias(Layer):
    """
    Bias layer, common to linear and convolutional layers

    Args:
        init (function): function for later initializing bias values
        shared (bool): applies only to convolutional biases.  Whether to use same bias for
                       entire feature map.  Default true.

    TODO: Should default be None or 0?
    """
    def __init__(self, init, shared=True, **kwargs):
        super(Bias, self).__init__(**kwargs)
        self.W = None
        self.init = init
        self.shared = shared

    @wrap_layer()
    def __call__(self, in_obj):
        if self.init:
            if not self.initialized:
                w_axes = in_obj.axes.sample_axes()
                if self.shared and in_obj.axes.channel_axis() is not None:
                    w_axes = ng.make_axes(in_obj.axes.channel_axis())
                self.W = ng.variable(axes=w_axes, initial_value=self.init, scope=self.scope,
                                     metadata={"label": LABELS["bias"]}).named("bias")
            return in_obj + self.W
        else:
            return in_obj


class Affine(Layer):
    """
    TODO: Document, bias should not be used when batch norm is
    """
    def __init__(self, weight_init, nout=None, bias_init=None, activation=None,
                 batch_norm=False, axes=None, **kwargs):
        super(Affine, self).__init__(**kwargs)
        self.weight_init = weight_init
        self.nout = nout
        self.bias_init = bias_init
        self.activation = activation
        self.batch_norm = batch_norm
        self.linear = Linear(init=weight_init, nout=nout, axes=axes, **kwargs)
        self.bias = Bias(init=bias_init)
        self.batch_norm_layer = BatchNorm() if batch_norm else None
        self.activation_layer = Activation(transform=self.activation)
        self.scope = Layer.active_scope  # only included so all Layers have scope attribute

    @wrap_layer()
    def __call__(self, in_obj):
        l_out = self.linear(in_obj)
        b_out = self.bias(l_out)
        bn_out = self.batch_norm_layer(b_out) if self.batch_norm else b_out
        return self.activation_layer(bn_out)


class Convolution(Layer):
    """
    TODO: Document, bias should not be used when batch norm is
    """
    def __init__(self, fshape, filter_init, strides=1, padding=0, dilation=1, bias_init=None,
                 activation=None, batch_norm=False, **kwargs):
        super(Convolution, self).__init__(**kwargs)

        self.make_conv_layer(fshape, filter_init, strides, padding, dilation, **kwargs)
        self.bias = Bias(init=bias_init)
        self.batch_norm = BatchNorm() if batch_norm else None
        self.activation = Activation(transform=activation)

    def make_conv_layer(self, fshape, filter_init, strides, padding, dilation, **kwargs):
        self.conv = make_conv2d(fshape, filter_init, strides, padding, dilation,
                                deconv=False, **kwargs)

    @wrap_layer()
    def __call__(self, in_obj):
        l_out = self.conv(in_obj)
        b_out = self.bias(l_out)
        bn_out = self.batch_norm(b_out) if self.batch_norm else b_out
        return self.activation(bn_out)


class Deconvolution(Convolution):

    def __init__(self, fshape, filter_init, strides=1, padding=0, dilation=1, bias_init=None,
                 activation=None, batch_norm=False, deconv_out_shape=None, **kwargs):

        self.deconv_out_shape = deconv_out_shape
        super(Deconvolution, self).__init__(fshape, filter_init,
                                            strides=strides, padding=padding, dilation=dilation,
                                            bias_init=bias_init, activation=activation,
                                            batch_norm=batch_norm, **kwargs)

    def make_conv_layer(self, fshape, filter_init, strides, padding, dilation, **kwargs):
        self.conv = make_conv2d(fshape, filter_init, strides, padding, dilation,
                                deconv=True, deconv_out_shape=self.deconv_out_shape, **kwargs)


class BatchNorm(Layer):
    """
    A batch normalization layer as described in [Ioffe2015]_.

    Normalizes a batch worth of inputs by subtracting batch mean and
    dividing by batch variance.  Then scales by learned factor gamma and
    shifts by learned bias beta. The layer handles recurrent inputs as
    described in [Laurent2016]_.

    Args:
        rho (float): smoothing coefficient for global updating global statistics
        eps (float): constant added to batch variance to prevent instability
        init_gamma (float): initial value for gamma, the scaling coefficient
        init_beta (float): initial value for beta, the constant offset
        reduce_recurrent (bool): whether statistics should be calculated over recurrent axis
                                 as well.
    Notes:

    .. [Ioffe2015] http://arxiv.org/abs/1502.03167
    .. [Laurent2016] https://arxiv.org/abs/1510.01378
    """
    def __init__(self, rho=0.9, eps=1e-3, init_gamma=1.0, init_beta=0.0,
                 **kwargs):
        super(BatchNorm, self).__init__(**kwargs)
        # rho needs to be allocated storage because it will be changed dynamically during tuning
        self.rho = ng.persistent_tensor(axes=(), initial_value=rho).named('rho')
        self.eps = eps
        self.init_gamma = init_gamma
        self.init_beta = init_beta

        self.gamma = None
        self.beta = None
        self.gmean = None
        self.gvar = None
        self.scope = Layer.active_scope

    @wrap_layer(cache_key=Layer.inference_mode_key)
    def __call__(self, in_obj):

        in_axes = in_obj.axes
        if in_axes.channel_axis() is None:
            red_axes = ng.make_axes(in_axes.recurrent_axis()) + in_axes.batch_axes()
        else:
            red_axes = in_axes - in_axes.channel_axis()

        out_axes = in_axes - red_axes

        in_obj = ng.flatten(in_obj, out_axes | red_axes.flatten(force=True))
        if not self.initialized:
            self.gvar = ng.persistent_tensor(axes=out_axes, initial_value=1.0)
            self.gmean = ng.persistent_tensor(axes=out_axes, initial_value=0.0)
            self.gamma = ng.variable(axes=out_axes,
                                     initial_value=self.init_gamma,
                                     scope=self.scope,
                                     metadata={"label": LABELS["weight"]}).named('gamma')
            self.beta = ng.variable(axes=out_axes,
                                    initial_value=self.init_beta,
                                    scope=self.scope,
                                    metadata={"label": LABELS["bias"]}).named('beta')

        xmean = ng.mean(in_obj, out_axes=out_axes)
        xvar = ng.variance(in_obj, out_axes=out_axes)

        if Layer.inference_mode:
            return ng.unflatten(self.gamma * ((in_obj - self.gmean) *
                                ng.reciprocal(ng.sqrt(self.gvar + self.eps))) + self.beta)
        else:
            return ng.sequential([
                ng.assign(self.gmean, self.gmean * self.rho + xmean * (1.0 - self.rho)),
                ng.assign(self.gvar, self.gvar * self.rho + xvar * (1.0 - self.rho)),
                ng.unflatten(self.gamma * ((in_obj - xmean) *
                             ng.reciprocal(ng.sqrt(xvar + self.eps))) + self.beta)
            ])

    def set_tuning_iteration(self, batch_index):
        # Following tuning, one must divide self.gvar by rho in order to debias
        self.rho.value[()] = float(batch_index) / (batch_index + 1.0)


class Dropout(Layer):
    """
    Layer for stochastically dropping activations to prevent overfitting
    Args:
        keep (float):  Number between 0 and 1 that indicates probability of any particular
                       activation being dropped.  Default 0.5.
    """
    def __init__(self, keep=0.5, **kwargs):
        super(Dropout, self).__init__(**kwargs)
        self.keep = keep
        self.mask = None

    @wrap_layer(cache_key=Layer.inference_mode_key)
    def __call__(self, in_obj):
        if Layer.inference_mode:
            return self.keep * in_obj
        else:
            if self.mask is None:
                in_axes = in_obj.axes.sample_axes()
                self.mask = ng.persistent_tensor(axes=in_axes).named('mask')
            self.mask = ng.uniform(self.mask, low=0.0, high=1.0) <= self.keep
            return self.mask * in_obj


def get_steps(x, time_axis, backward=False):
    """
    TODO: Document
    """
    time_iter = list(range(time_axis.length))
    if backward:
        time_iter = reversed(time_iter)
    # TODO: This is pretty ugly. Is there a better way to handle gates?
    if isinstance(x, dict):
        return [{k: ng.slice_along_axis(x[k], time_axis, i) for k in x.keys()} for i in time_iter]
    else:
        return [ng.slice_along_axis(x, time_axis, i) for i in time_iter]


class Recurrent(Layer):
    """
    Basic recurrent layer.
    Arguments:
        nout (int): Number of hidden/output units
        init (Initializer): Function for initializing the model's input to hidden weights.  By
                            default, this initializer will also be used for recurrent parameters
                            unless init_inner is also specified.  Biases will always be
                            initialized to zero.
        init_inner (Initializer, optional): Function for initializing the model's recurrent
                                            parameters.  If absent, will default to using same
                                            initializer provided to init.
        activation (Transform): Activation function for the input modulation
        batch_norm (bool, optional): defaults to False to not perform batch norm. If True,
                                     batch normalization is applied in each direction after
                                     multiplying the input by its W_input.
        reset_cells (bool): default to be True to make the layer stateless,
                            set to False to be stateful.
        return_sequence (bool): default to be True to return the whole sequence output.
        backward (bool): default to be False to process the sequence left to right
        name (str, optional): name to refer to this layer as.

    Attributes:
        W_input (Tensor): weights from inputs to output units
            (input_size, output_size)
        W_recur (Tensor): weights for recurrent connections
            (output_size, output_size)
        b (Tensor): Biases on output units (output_size, 1)
    """
    def __init__(self, nout, init, init_inner=None, activation=None, batch_norm=False,
                 reset_cells=True, return_sequence=True, backward=False, **kwargs):
        super(Recurrent, self).__init__(**kwargs)

        self.nout = nout
        self.activation = activation
        self.init = init
        self.init_inner = init_inner if init_inner is not None else init
        self.reset_cells = reset_cells
        self.return_sequence = return_sequence
        self.backward = backward
        self.batch_norm = BatchNorm() if batch_norm is True else None
        self.w_in_axes = None

    def interpret_axes(self, in_obj, init_state):

        if self.w_in_axes is None:
            self.in_axes = in_obj.axes

            self.recurrent_axis = self.in_axes.recurrent_axis()
            self.in_feature_axes = self.in_axes.sample_axes() - self.recurrent_axis

            # if init state is given, use that as hidden axes
            if init_state:
                self.out_feature_axes = (init_state.axes.sample_axes() -
                                         init_state.axes.recurrent_axis())
                if sum(self.out_feature_axes.full_lengths) != self.nout:
                    raise ValueError("Length of init_state must be the same as nout: " +
                                     "{} != {}".format(sum(self.out_feature_axes.full_lengths),
                                                       self.nout))
            else:
                self.out_feature_axes = ng.make_axes([ng.make_axis(self.nout)])
                if len(self.in_feature_axes) == 1:
                    self.out_feature_axes[0].named(self.in_feature_axes[0].name)

            self.out_axes = self.out_feature_axes + self.in_axes.batch_axis()
            self.recurrent_axis_idx = len(self.out_feature_axes)

            # create temporary out axes which the dot ops will output.  These
            # temporary axes will be immediately cast to self.out_axes
            # afterwards.  We can't go directly to self.out_axes from the DotOp
            # because sometimes the self.out_axes intersect with the self.in_axes
            # and so the weight matrix would have a duplicate Axis which isn't
            # allowed.
            temp_out_axes = ng.make_axes(shadow_axes_map(self.out_feature_axes).keys())

            # determine the shape of the weight matrices
            self.w_in_axes = temp_out_axes + self.in_feature_axes
            self.w_re_axes = temp_out_axes + self.out_feature_axes

    def _step(self, h_ff, states):
        h_ff = ng.cast_role(h_ff, self.out_axes)
        h_rec = ng.cast_role(ng.dot(self.W_recur, states), self.out_axes)
        return self.activation(h_rec + h_ff + self.b)

    @wrap_layer(cache_key=Layer.inference_mode_key)
    def __call__(self, in_obj, init_state=None):
        """
        Sets shape based parameters of this layer given an input tuple or int
        or input layer.

        Arguments:
            in_obj (int, tuple, Layer or Tensor): object that provides shape
                                                 information for layer
            init_state (Tensor): object that provides initial state

        Returns:
            rnn_out (Tensor): output

        """
        # try to understand the axes from the input
        if not self.initialized:
            self.interpret_axes(in_obj, init_state)

            # initialize the hidden states
            if init_state is not None:
                self.h_init = init_state
            else:
                if self.reset_cells:
                    self.h_init = ng.constant(
                        const=0, axes=self.out_axes).named('h_init')
                else:
                    self.h_init = ng.variable(
                        initial_value=0, axes=self.out_axes).named('h_init')

            self.W_input = ng.variable(axes=self.w_in_axes,
                                       initial_value=self.init,
                                       scope=self.scope,
                                       metadata={"label": LABELS["weight"]},
                                       ).named("W_in")
            self.W_recur = ng.variable(axes=self.w_re_axes,
                                       initial_value=self.init_inner,
                                       scope=self.scope,
                                       metadata={"label": LABELS["weight"]},
                                       ).named("W_re")
            self.b = ng.variable(axes=self.out_feature_axes, initial_value=0,
                                 scope=self.scope,
                                 metadata={"label": LABELS["bias"]},
                                 ).named("bias")

        h = self.h_init
        h_list = []

        h_ff = ng.dot(self.W_input, in_obj)
        # Batch norm is computed only on the weighted inputs
        # as in https://arxiv.org/abs/1510.01378
        if self.batch_norm is not None:
            h_ff = self.batch_norm(h_ff)

        # slice the weighted inputs into time slices
        in_s = get_steps(h_ff, self.recurrent_axis, self.backward)

        # unrolling computations
        for i in range(self.recurrent_axis.length):
            with ng.metadata(recurrent_step=str(i)):
                h = self._step(in_s[i], h)
                h_list.append(h)

        if self.return_sequence is True:
            # only when returning a sequence, need to reverse the output
            h_list = h_list[::-1] if self.backward else h_list
            rnn_out = ng.stack(h_list, self.recurrent_axis, pos=self.recurrent_axis_idx)
        else:
            rnn_out = h_list[-1]

        return rnn_out


class BiRNN(Layer):
    """
    Bi-directional recurrent layer.
    Arguments:
        nout (int): Number of hidden/output units
        init (Initializer): Function for initializing the model's input to hidden weights.  By
                            default, this initializer will also be used for recurrent parameters
                            unless init_inner is also specified.  Biases will always be
                            initialized to zero.
        init_inner (Initializer, optional): Function for initializing the model's recurrent
                                            parameters.  If absent, will default to using same
                                            initializer provided to init.
        activation (Transform): Activation function for the input modulation
        batch_norm (bool, optional): defaults to False to not perform batch norm. If True,
                                     batch normalization is applied in each direction after
                                     multiplying the input by its W_input.
        reset_cells (bool): default to be True to make the layer stateless,
                            set to False to be stateful.
        return_sequence (bool): default to be True to return the whole sequence output.
        sum_out (bool): default to be False. When True, sum the outputs from both directions
        concat_out (bool): default to False. When True, concatenate the outputs from both
                           directions. If concat_out and sum_out are both False, output will be a
                           list.
        name (str, optional): name to refer to this layer as.
    """
    def __init__(self, nout, init, init_inner=None, activation=None, batch_norm=False,
                 reset_cells=False, return_sequence=True, sum_out=False,
                 concat_out=False, **kwargs):
        if sum_out and concat_out:
            raise ValueError("sum_out and concat_out cannot both be True")

        super(BiRNN, self).__init__(**kwargs)
        self.sum_out = sum_out
        self.concat_out = concat_out
        self.nout = nout
        self.fwd_rnn = Recurrent(nout, init, init_inner, activation=activation,
                                 batch_norm=batch_norm, reset_cells=reset_cells,
                                 return_sequence=return_sequence)
        self.bwd_rnn = Recurrent(nout, init, init_inner, activation=activation,
                                 batch_norm=batch_norm, reset_cells=reset_cells,
                                 return_sequence=return_sequence, backward=True)

    @wrap_layer()
    def __call__(self, in_obj, init_state=None):
        """
        Sets shape based parameters of this layer given an input tuple or int
        or input layer.

        Arguments:
            in_obj (int, tuple, Layer or Tensor): object that provides shape
                                                 information for layer
            init_state (Tensor or list): object that provides initial state

        Returns:
            if sum_out or concat_out - rnn_out (Tensor): output
            otherwise - rnn_out (list of Tensors): list of length 2

        """
        if isinstance(in_obj, collections.Sequence):
            if len(in_obj) != 2:
                raise ValueError("If in_obj is a sequence, it must have length 2")
            if in_obj[0].axes != in_obj[1].axes:
                raise ValueError("If in_obj is a sequence, each element must have the same axes")
            fwd_in = in_obj[0]
            bwd_in = in_obj[1]
        else:
            fwd_in = in_obj
            bwd_in = in_obj

        if isinstance(init_state, collections.Sequence):
            if len(init_state) != 2:
                raise ValueError("If init_state is a sequence, it must have length 2")
            if init_state[0].axes != init_state[1].axes:
                raise ValueError("If init_state is a sequence, " +
                                 "each element must have the same axes")
            fwd_init = init_state[0]
            bwd_init = init_state[1]
        else:
            fwd_init = init_state
            bwd_init = init_state

        with ng.metadata(direction="fwd"):
            fwd_out = self.fwd_rnn(fwd_in, fwd_init)
        with ng.metadata(direction="bwd"):
            bwd_out = ng.cast_role(self.bwd_rnn(bwd_in, bwd_init), fwd_out.axes)

        if self.sum_out:
            return fwd_out + bwd_out
        elif self.concat_out:
            ax = fwd_out.axes.feature_axes()
            if len(ax) == 1:
                ax = ax[0]
            else:
                raise ValueError(("Multiple hidden axes: {}. "
                                  "Unable to concatenate automatically").format(ax))
            return ng.concat_along_axis([fwd_out, bwd_out], ax)
        else:
            return fwd_out, bwd_out


class LSTM(Recurrent):
    """
    Long Short-Term Memory (LSTM) layer based on
    Hochreiter and Schmidhuber, Neural Computation 9(8): 1735-80 (1997).

    Arguments:
        nout (int): Number of hidden/output units
        init (Initializer): Function for initializing the model's input to hidden weights.  By
                            default, this initializer will also be used for recurrent parameters
                            unless init_inner is also specified.  Biases will always be
                            initialized to zero.
        init_inner (Initializer, optional): Function for initializing the model's recurrent
                                            parameters.  If absent, will default to using same
                                            initializer provided to init.
        activation (Transform): Activation function for the input modulation
        batch_norm (bool, optional): defaults to False to not perform batch norm. If True,
                                     batch normalization is applied to each gate after
                                     multiplying the input by W_input.
        reset_cells (bool): default to be True to make the layer stateless,
                            set to False to be stateful.
        return_sequence (bool): default to be True to return the whole sequence output.
        backward (bool): default to be False to process the sequence left to right
        name (str, optional): name to refer to this layer as.
    Attributes:
        W_input (Tensor): weights from inputs to output units
            (output_size, input_size)
        W_recur (Tensor): weights for recurrent connections
            (output_size, output_size)
        b (Tensor): Biases on output units (output_size, 1)

    Gates: i - input gate, f - forget gate, o - output gate, g - input modulation
    """
    metadata = {'gates': ['i', 'f', 'o', 'g']}

    def __init__(self, nout, init, init_inner=None, activation=None, gate_activation=None,
                 batch_norm=False, reset_cells=True, return_sequence=True, backward=False,
                 **kwargs):
        super(LSTM, self).__init__(nout, init, init_inner=init_inner, activation=activation,
                                   reset_cells=reset_cells, return_sequence=return_sequence,
                                   backward=backward, **kwargs)

        if batch_norm is True:
            self.batch_norm = {k: BatchNorm() for k in self.metadata["gates"]}
        else:
            self.batch_norm = None
        self.gate_activation = gate_activation if gate_activation is not None else self.activation

    def _step(self, h_ff, states):
        h_state = states[0]
        c_state = states[1]
        ifog = {
            k: sum([ng.cast_role(h_ff[k], self.out_axes),
                    ng.cast_role(ng.dot(self.W_recur[k], h_state), self.out_axes),
                    self.b[k],
                    ]) for k in self.metadata['gates']
        }
        ifog_act = {k: self.activation(ifog[k]) if k is 'g'
                    else self.gate_activation(ifog[k]) for k in self.metadata['gates']}

        c = ifog_act['f'] * c_state + ifog_act['i'] * ifog_act['g']
        # c_prev is the state before applying activation
        h = ifog_act['o'] * self.activation(c)
        h = ng.cast_role(h, self.out_axes)
        return [h, c]

    @wrap_layer(cache_key=Layer.inference_mode_key)
    def __call__(self, in_obj, init_state=None):
        """
        Sets shape based parameters of this layer given an input tuple or int
        or input layer.

        Arguments:
            in_obj (int, tuple, Layer or Tensor): object that provides shape
                                                 information for layer
            init_state (tuple of Tensor): object that provides initial state, and in LSTM,
                                          it includes hidden state, and cell states

        Returns:
            rnn_out (Tensor): output

        """

        if not self.initialized:
            # try to understand the axes from the input
            if init_state is not None:
                assert len(init_state) == 2 and init_state[0].axes == init_state[1].axes
                self.interpret_axes(in_obj, init_state[0])
            else:
                self.interpret_axes(in_obj, init_state)

            # initialize the hidden states
            if init_state is not None:
                self.h_init = init_state[0]
                self.c_init = init_state[1]
            else:
                if self.reset_cells:
                    self.h_init = ng.constant(const=0,
                                              axes=self.out_axes).named('h_init')
                    self.c_init = ng.constant(const=0,
                                              axes=self.out_axes).named('c_init')
                else:
                    self.h_init = ng.variable(initial_value=0,
                                              axes=self.out_axes).named('h_init')
                    self.c_init = ng.variable(initial_value=0,
                                              axes=self.out_axes).named('c_init')

            # params are dictionary for i, f, o, g
            gates = self.metadata["gates"]
            self.W_input = {k: ng.variable(axes=self.w_in_axes,
                                           initial_value=self.init,
                                           scope=self.scope,
                                           metadata={"label": LABELS["weight"]},
                                           ).named("W_in_{}".format(k)) for k in gates}

            self.W_recur = {k: ng.variable(axes=self.w_re_axes,
                                           initial_value=self.init_inner,
                                           scope=self.scope,
                                           metadata={"label": LABELS["weight"]},
                                           ).named("W_re_{}".format(k)) for k in gates}

            self.b = {k: ng.variable(axes=self.out_feature_axes,
                                     initial_value=0,
                                     scope=self.scope,
                                     metadata={"label": LABELS["bias"]},
                                     ).named("bias_{}".format(k)) for k in gates}

        h = self.h_init
        c = self.c_init

        h_list = []
        c_list = []

        # Compute feed forward weighted inputs
        # Batch norm is computed only on the weighted inputs
        # as in https://arxiv.org/abs/1510.01378
        h_ff = dict()
        for k in self.metadata["gates"]:
            h_ff[k] = ng.dot(self.W_input[k], in_obj)
            if self.batch_norm is not None:
                h_ff[k] = self.batch_norm[k](h_ff[k])

            # slice the weighted inputs into time slices
        h_ff = get_steps(h_ff, self.recurrent_axis, self.backward)

        # recurrent computation
        for i in range(self.recurrent_axis.length):
            with ng.metadata(recurrent_step=str(i)):
                [h, c] = self._step(h_ff[i], [h, c])
                h_list.append(h)
                c_list.append(c)

        if self.return_sequence is True:
            if self.backward:
                h_list = h_list[::-1]
                c_list = c_list[::-1]
            lstm_out = ng.stack(h_list, self.recurrent_axis, pos=self.recurrent_axis_idx)
        else:
            lstm_out = h_list[-1]

        if self.reset_cells is True:
            return lstm_out
        else:
            return ng.sequential([
                ng.doall([
                    ng.assign(self.h_init, h_list[-1]),
                    ng.assign(self.c_init, c_list[-1])
                ]),
                lstm_out
            ])<|MERGE_RESOLUTION|>--- conflicted
+++ resolved
@@ -477,35 +477,11 @@
         self.W = None
         self.W_name = 'convwt'
 
-<<<<<<< HEAD
-    def interpret_axes(self, in_obj, cpm):
-        """
-        Infers axes and creates filter weights
-        """
-        in_obj = reorder_spatial_axes(in_obj)
-        in_axes = in_obj.axes
-
-        if not self.initialized:
-            self._filter_axes(in_axes, cpm)
-
-            # mark 'K' as a shadow axis for the initializers.
-            self.axes_map = shadow_axes_map(self.f_axes.find_by_name('K'))
-            self.f_axes = ng.make_axes([
-                axis if axis.name != 'K' else list(self.axes_map.keys())[0]
-                for axis in self.f_axes
-            ])
-=======
     def _filter_axes(self, in_object):
         f_axes = ng.make_axes([in_object.axes[0]])
         for nm in 'TRSK':
             f_axes |= ng.make_axis(length=self.convparams[nm], name=nm)
-
-        # mark 'K' as a shadow axis for the initializers.
-        axes_map = shadow_axes_map(f_axes.find_by_name('K'))
-        return ng.make_axes([
-            axis if axis.name != 'K' else list(axes_map.keys())[0]
-            for axis in f_axes
-        ]), axes_map
+        return f_axes
 
     def _output_axes(self, in_object):
         cpm = self.convparams.copy()
@@ -515,6 +491,13 @@
             ng.make_axis(name=a.name) for a in in_axes if not a.is_batch
         ])
         # set lengths
+        output_axes.set_shape(self._out_shape(in_axes))
+        output_axes |= in_axes.batch_axis()
+
+        return output_axes
+
+    def _out_shape(self, in_axes):
+        cpm = self.convparams.copy()
         out_shape = [
             self.W.axes[-1].length,
             output_dim(in_axes[1].length, cpm['T'], cpm['pad_d'], cpm['str_d'], False,
@@ -524,54 +507,32 @@
             output_dim(in_axes[3].length, cpm['S'], cpm['pad_w'], cpm['str_w'], False,
                        cpm['dil_w'])
         ]
-        output_axes.set_shape(out_shape)
-        output_axes |= in_axes.batch_axis()
-
-        return output_axes
+        return out_shape
+
+    def _conv_op(self, in_obj):
+        return ng.convolution(self.convparams.copy(),
+                                in_obj, 
+                                self.W,
+                                axes=self._output_axes(in_obj))
 
     @wrap_layer()
     def __call__(self, in_obj):
         in_obj = reorder_spatial_axes(in_obj)
->>>>>>> 5a4422c4
-
-        filter_axes, axes_map = self._filter_axes(in_obj)
+
+        filter_axes = self._filter_axes(in_obj)
+
+        # mark 'K' as a shadow axis for the initializers.
+        axes_map = shadow_axes_map(filter_axes.find_by_name('K'))
+        filter_axes = ng.make_axes([
+            axis if axis.name != 'K' else list(axes_map.keys())[0]
+            for axis in filter_axes
+        ])
+
         if self.W is None:
             self.W = ng.variable(axes=filter_axes,
                                  initial_value=self.init,
                                  scope=self.scope,
-<<<<<<< HEAD
                                  metadata={"label": LABELS["weight"]}).named(self.W_name)
-
-            self.o_axes = ng.make_axes([
-                ng.make_axis(name=a.name) for a in in_axes if not a.is_batch
-            ])
-            # set lengths
-            self.o_axes.set_shape(self._out_shape(in_axes, cpm))
-            self.o_axes |= in_axes.batch_axis()
-
-    def _filter_axes(self, in_axes, cpm):
-        self.f_axes = ng.make_axes([in_axes[0]])
-        for nm in 'TRSK':
-            self.f_axes |= ng.make_axis(length=cpm[nm], name=nm)
-
-    def _out_shape(self, in_axes, cpm):
-        out_shape = [
-            self.f_axes[-1].length,
-            output_dim(in_axes[1].length, cpm['T'], cpm['pad_d'], cpm['str_d'], False,
-                       cpm['dil_d']),
-            output_dim(in_axes[2].length, cpm['R'], cpm['pad_h'], cpm['str_h'], False,
-                       cpm['dil_h']),
-            output_dim(in_axes[3].length, cpm['S'], cpm['pad_w'], cpm['str_w'], False,
-                       cpm['dil_w'])
-        ]
-        return out_shape
-
-    @wrap_layer()
-    def __call__(self, in_obj):
-        cpm = self.convparams.copy()
-        self.interpret_axes(in_obj, cpm)
-=======
-                                 metadata={"label": LABELS["weight"]}).named('convwt')
         else:
             if filter_axes != self.W.axes:
                 raise ValueError((
@@ -587,14 +548,7 @@
                     new_filter_axes=filter_axes,
                 ))
 
-        return ng.map_roles(
-            ng.convolution(self.convparams.copy(), in_obj, self.W, axes=self._output_axes(in_obj)),
-            axes_map
-        )
->>>>>>> 5a4422c4
-
-        conv_op = ng.convolution(cpm, in_obj, self.W, axes=self.o_axes)
-        return ng.map_roles(conv_op, self.axes_map)
+        return ng.map_roles(self._conv_op(in_obj), axes_map)
 
 
 class DeconvBase(ConvBase):
@@ -618,14 +572,17 @@
         self.W_name = 'deconvwt'
         self.deconv_out_shape = deconv_out_shape
 
-    def _filter_axes(self, in_axes, cpm):
+    def _filter_axes(self, in_object):
+        cpm = self.convparams
         # swap lengths of C and K
-        self.f_axes = ng.make_axes(ng.make_axis(length=cpm['K'], name='C'))
+        f_axes = ng.make_axes(ng.make_axis(length=cpm['K'], name='C'))
         for nm in 'TRS':
-            self.f_axes |= ng.make_axis(length=cpm[nm], name=nm)
-        self.f_axes |= ng.make_axis(length=in_axes[0].length, name='K')
-
-    def _out_shape(self, in_axes, cpm):
+            f_axes |= ng.make_axis(length=cpm[nm], name=nm)
+        f_axes |= ng.make_axis(length=in_object.axes[0].length, name='K')
+        return f_axes
+
+    def _out_shape(self, in_axes):
+        cpm = self.convparams.copy()
         # axes for deconv output shape without any trimming
         out_max_shape = [
             output_dim_deconv(in_axes[1].length, cpm['T'], cpm['pad_d'],
@@ -650,20 +607,18 @@
                     setattr(self, nm + '_slice', slice(i1, i2))
                 else:
                     setattr(self, nm + '_slice', slice(None))
-        out_shape = [self.f_axes[0].length] + out_max_shape
+        out_shape = [self.W.axes[0].length] + out_max_shape
         return out_shape
 
-    @ng.with_op_metadata
-    @cached({})
-    def __call__(self, in_obj):
-        cpm = self.convparams.copy()
-        self.interpret_axes(in_obj, cpm)
-
-        conv_op = ng.deconvolution(cpm, in_obj, self.W, axes=self.o_axes)
+    def _conv_op(self, in_obj):
+        conv_op = ng.deconvolution(self.convparams.copy(),
+                                       in_obj,
+                                       self.W,
+                                       axes=self._output_axes(in_obj))
         if self.deconv_out_shape:
             conv_op = conv_op[:, self.T_slice, self.R_slice, self.S_slice, :]
-            self.o_axes = conv_op.axes
-        return ng.map_roles(conv_op, self.axes_map)
+            #self.o_axes = conv_op.axes
+        return conv_op
 
 
 def make_conv2d(fshape, init, strides, padding, dilation, deconv=False,
