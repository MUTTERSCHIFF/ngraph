# ----------------------------------------------------------------------------
# Copyright 2015-2016 Nervana Systems Inc.
# Licensed under the Apache License, Version 2.0 (the "License");
# you may not use this file except in compliance with the License.
# You may obtain a copy of the License at
#
#      http://www.apache.org/licenses/LICENSE-2.0
#
# Unless required by applicable law or agreed to in writing, software
# distributed under the License is distributed on an "AS IS" BASIS,
# WITHOUT WARRANTIES OR CONDITIONS OF ANY KIND, either express or implied.
# See the License for the specific language governing permissions and
# limitations under the License.
# ----------------------------------------------------------------------------
'''
Test of the activation functions
'''
from math import tanh as true_tanh

import pytest
import numpy as np
import ngraph as ng
from ngraph.frontends.neon.activation import (Identity, Rectlin, Rectlinclip,
                                              Softmax, Tanh, Logistic)
from ngraph.testing import ExecutorFactory


class ActivationPair(object):
    tolerance = 0.0

    def reference_value(self, x):
        raise NotImplementedError("Must specify reference activation function")

    def reference_derivative(self, x):
        raise NotImplementedError("Must specify reference activation function")

    def baseline_value(self, x):
        '''
        Use defined ngraph constructed computation to evaluate
        activation on inputs x
        '''
        X = ng.placeholder([ng.make_axis(), ng.make_axis(batch=True)])
        X.axes.set_shape(x.shape)
        with ExecutorFactory() as ex:
            activation_function = ex.executor(self.neon_activation(X), X)
            return activation_function(x)

    def baseline_derivative(self, x):
        X = ng.placeholder([ng.make_axis(), ng.make_axis(batch=True)])
        X.axes.set_shape(x.shape)
        with ExecutorFactory() as ex:
            activation_derivative = ex.derivative(self.neon_activation(X), X)

            # hack to get derivatives
            result = activation_derivative(x)
            result = result.ravel()[0:result.size:(x.size + 1)]
            result = result.reshape(x.shape)

            return result


class IdentityPair(ActivationPair):
    neon_activation = Identity()

    def reference_value(self, x):
        return x

    def reference_derivative(self, x):
        return 1


class RectlinPair(ActivationPair):
    neon_activation = Rectlin()

    def reference_value(self, x):
        return np.maximum(x, 0)

    def reference_derivative(self, x):
        return np.greater(x, 0).astype(np.float32)


class LeakyRectlinPair(ActivationPair):
    slope = 0.2
    neon_activation = Rectlin(slope=0.2)

    def reference_value(self, x):
        return np.maximum(x, 0) + np.minimum(x, 0) * self.slope

    def reference_derivative(self, x):
        return np.greater(x, 0) + np.less(x, 0) * self.slope


class RectlinClipPair(ActivationPair):
    cutoff = 0.2
    neon_activation = Rectlinclip(cutoff=0.2)

    def reference_value(self, x):
        return np.minimum(np.maximum(x, 0), self.cutoff)

    def reference_derivative(self, x):
        return ((x > 0) * (x < self.cutoff)).astype(np.float32)


class TanhPair(ActivationPair):
    neon_activation = Tanh()
    tolerance = 1e-7

    def reference_value(self, x):
        return np.vectorize(true_tanh)(x)

    def reference_derivative(self, x):
        f = self.reference_value(x)
        return (1 - np.square(f))


class LogisticPair(ActivationPair):
    neon_activation = Logistic()
    tolerance = 1e-7

    def reference_value(self, x):
        return 1.0 / (1.0 + np.exp(-x))

    def reference_derivative(self, x):
        f = self.reference_value(x)
        return f * (1.0 - f)


class SoftmaxPair(ActivationPair):
    neon_activation = Softmax()
    tolerance = 1e-6

    def reference_value(self, x):
        return (np.exp(x - 1) / np.sum(np.exp(x - 1), axis=0, keepdims=True))

    def reference_derivative(self, x):
        f = self.reference_value(x)
        return f * (1.0 - f)


@pytest.fixture(scope='module',
                params=[
                    IdentityPair(),
                    RectlinPair(),
                    LeakyRectlinPair(),
                    RectlinClipPair(),
                    TanhPair(),
                    LogisticPair(),
                    SoftmaxPair()
                ],
                ids=[
                    'Identity',
                    'Rectlin',
                    'LeakyRectlin',
                    'RectlinClip',
                    'Tanh',
                    'Logistic',
                    'Softmax'
                ])
def activation_pair(request):
    return request.param


@pytest.fixture(scope='module',
                params=[
                    np.array([[1], [3], [2]]),
                    np.array([[0], [1], [-2]]),
                    np.array([[4, 0], [-2, 5]]),
                    np.array([[-1, -3], [-2, -4]])
                ],
                ids=[
                    'all_positive_1d',
                    'mixed_1d',
                    'mixed_2d',
                    'all_negative_2d'
                ])
def all_inputs(request):
    return request.param.astype(np.float32)


<<<<<<< HEAD
def test_logistic(transformer_factory):
    # inputs = np.array([0, 1, -2]).reshape((3, 1))
    if transformer_factory.name == 'hetr':
        pytest.xfail("Hetr is expected to fail. Hetr only passes with tol=1e-6.")
    inputs = np.random.random((50, 50))
    outputs = 1.0 / (1.0 + np.exp(-inputs)).reshape((50, 50))
    compare_tensors(Logistic(), inputs, outputs, tol=1e-10)
=======
def test_activation(all_inputs, activation_pair, transformer_factory):
    ng.testing.assert_allclose(activation_pair.baseline_value(all_inputs),
                               activation_pair.reference_value(all_inputs),
                               rtol=activation_pair.tolerance)
>>>>>>> b37c448e


def test_derivative(all_inputs, activation_pair, transformer_factory):
    if (all_inputs.shape[1] != 1 and isinstance(activation_pair, TanhPair)):
        pytest.xfail('Expected tolerance issues for tanh on large-ish values')

    ng.testing.assert_allclose(activation_pair.baseline_derivative(all_inputs),
                               activation_pair.reference_derivative(all_inputs),
                               rtol=activation_pair.tolerance)<|MERGE_RESOLUTION|>--- conflicted
+++ resolved
@@ -177,20 +177,10 @@
     return request.param.astype(np.float32)
 
 
-<<<<<<< HEAD
-def test_logistic(transformer_factory):
-    # inputs = np.array([0, 1, -2]).reshape((3, 1))
-    if transformer_factory.name == 'hetr':
-        pytest.xfail("Hetr is expected to fail. Hetr only passes with tol=1e-6.")
-    inputs = np.random.random((50, 50))
-    outputs = 1.0 / (1.0 + np.exp(-inputs)).reshape((50, 50))
-    compare_tensors(Logistic(), inputs, outputs, tol=1e-10)
-=======
 def test_activation(all_inputs, activation_pair, transformer_factory):
     ng.testing.assert_allclose(activation_pair.baseline_value(all_inputs),
                                activation_pair.reference_value(all_inputs),
                                rtol=activation_pair.tolerance)
->>>>>>> b37c448e
 
 
 def test_derivative(all_inputs, activation_pair, transformer_factory):
