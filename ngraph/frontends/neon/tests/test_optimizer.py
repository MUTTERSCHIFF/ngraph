--- conflicted
+++ resolved
@@ -309,9 +309,6 @@
         compare_optimizer(adam, adam_reference)
 
 
-<<<<<<< HEAD
-@pytest.config.argon_disabled(reason="Argon Transformer error")  # TODO triage
-=======
 @pytest.config.flex_disabled(reason="Results totally mismatch")
 @pytest.mark.parametrize("epsilon", [1e-6])
 @pytest.mark.parametrize("select_variables", [False, True])
@@ -329,8 +326,7 @@
         compare_optimizer(adagrad, adagrad_ref)
 
 
-@pytest.config.argon_disabled  # TODO triage
->>>>>>> a072e12e
+@pytest.config.argon_disabled(reason="Argon Transformer error")  # TODO triage
 @pytest.config.flex_disabled(reason="Unknown problem yet")
 def test_learning_policy_step():
     base_learning_rate = 1.0
