# ----------------------------------------------------------------------------
# Copyright 2016 Nervana Systems Inc.
# Licensed under the Apache License, Version 2.0 (the "License");
# you may not use this file except in compliance with the License.
# You may obtain a copy of the License at
#
#      http://www.apache.org/licenses/LICENSE-2.0
#
# Unless required by applicable law or agreed to in writing, software
# distributed under the License is distributed on an "AS IS" BASIS,
# WITHOUT WARRANTIES OR CONDITIONS OF ANY KIND, either express or implied.
# See the License for the specific language governing permissions and
# limitations under the License.
# ----------------------------------------------------------------------------

from __future__ import print_function

from ngraph.frontends.tensorflow.tf_importer.importer import TFImporter
from ngraph.frontends.tensorflow.tf_importer.utils import SGDOptimizer
import numpy as np
import tensorflow as tf
import ngraph.transformers as ngt
import argparse


def logistic_regression(args):
    # setups -> xs: (N, C), y: (N, 1)
    xs_np = np.array([[0.52, 1.12, 0.77], [0.88, -1.08, 0.15],
                      [0.52, 0.06, -1.30], [0.74, -2.49, 1.39]])
    ys_np = np.array([[1], [1], [0], [1]])

<<<<<<< HEAD
# import graph_def
importer = TFImporter()
importer.import_graph_def(tf.get_default_graph().as_graph_def())
=======
    # placeholders
    x = tf.placeholder(tf.float32, shape=(4, 3))
    t = tf.placeholder(tf.float32, shape=(4, 1))
    w = tf.Variable(tf.zeros([3, 1]))
    y = tf.nn.sigmoid(tf.matmul(x, w))
    log_likelihoods = tf.log(y) * t + tf.log(1 - y) * (1 - t)
    cost = -tf.reduce_sum(log_likelihoods)
    init_op = tf.initialize_all_variables()
>>>>>>> d26911e8

    # import graph_def
    importer = TFImporter()
    importer.import_graph_def(tf.get_default_graph().as_graph_def())

    # get handle of ngraph ops
    x_ng, t_ng, cost_ng, init_op_ng = importer.get_op_handle([x, t, cost, init_op])

    # transformer and computations
    transformer = ngt.make_transformer()
    updates = SGDOptimizer(args.lrate).minimize(cost_ng)
    train_comp = transformer.computation([cost_ng, updates], x_ng, t_ng)
    init_comp = transformer.computation(init_op_ng)
    transformer.initialize()

    # train
    init_comp()
    ng_cost_vals = []
    for idx in range(args.max_iter):
        cost_val, _ = train_comp(xs_np, ys_np)
        ng_cost_vals.append(float(cost_val))
        print("[Iter %s] Cost = %s" % (idx, cost_val))

    # tensorflow for comparison
    with tf.Session() as sess:
        train_step = tf.train.GradientDescentOptimizer(args.lrate).minimize(cost)
        sess.run(init_op)
        tf_cost_vals = []
        for idx in range(args.max_iter):
            cost_val, _ = sess.run([cost, train_step],
                                   feed_dict={x: xs_np,
                                              t: ys_np})
            tf_cost_vals.append(float(cost_val))
            print("[Iter %s] Cost = %s" % (idx, cost_val))

    return ng_cost_vals, tf_cost_vals


if __name__ == "__main__":
    parser = argparse.ArgumentParser()
    parser.add_argument('-i', '--max_iter', type=int, default=10)
    parser.add_argument('-l', '--lrate', type=float, default=0.1,
                        help="Learning rate")
    args = parser.parse_args()
    logistic_regression(args)<|MERGE_RESOLUTION|>--- conflicted
+++ resolved
@@ -29,11 +29,6 @@
                       [0.52, 0.06, -1.30], [0.74, -2.49, 1.39]])
     ys_np = np.array([[1], [1], [0], [1]])
 
-<<<<<<< HEAD
-# import graph_def
-importer = TFImporter()
-importer.import_graph_def(tf.get_default_graph().as_graph_def())
-=======
     # placeholders
     x = tf.placeholder(tf.float32, shape=(4, 3))
     t = tf.placeholder(tf.float32, shape=(4, 1))
@@ -42,7 +37,6 @@
     log_likelihoods = tf.log(y) * t + tf.log(1 - y) * (1 - t)
     cost = -tf.reduce_sum(log_likelihoods)
     init_op = tf.initialize_all_variables()
->>>>>>> d26911e8
 
     # import graph_def
     importer = TFImporter()
